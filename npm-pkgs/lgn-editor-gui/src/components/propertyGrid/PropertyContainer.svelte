--- conflicted
+++ resolved
@@ -37,32 +37,6 @@
   export let index: number;
 </script>
 
-<<<<<<< HEAD
-{#if propertyIsBag(property)}
-  <PropertyBag
-    on:input={(event) => dispatch("input", event.detail)}
-    on:addVectorSubProperty={(event) =>
-      dispatch("addVectorSubProperty", event.detail)}
-    on:removeVectorSubProperty={(event) =>
-      dispatch("removeVectorSubProperty", event.detail)}
-    bind:parentProperty
-    {property}
-    {level}
-    {pathParts}
-  />
-{:else}
-  <PropertyUnit
-    on:input={(event) => dispatch("input", event.detail)}
-    on:removeVectorSubProperty={(event) =>
-      dispatch("removeVectorSubProperty", event.detail)}
-    {property}
-    bind:parentProperty
-    {pathParts}
-    {level}
-    {index}
-  />
-{/if}
-=======
 <div>
   {#if propertyIsBag(property)}
     <PropertyBag
@@ -86,7 +60,7 @@
       bind:parentProperty
       {pathParts}
       {index}
+      {level}
     />
   {/if}
-</div>
->>>>>>> 56b03fc5
+</div>