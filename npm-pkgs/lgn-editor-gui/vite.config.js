--- conflicted
+++ resolved
@@ -19,14 +19,7 @@
     extensions: [".ts", ".svelte"],
   }),
   viteTsProto({
-<<<<<<< HEAD
-    modules: [
-      { name: "@lgn/proto-editor", glob: "*.proto" },
-      { name: "@lgn/proto-runtime", glob: "*.proto" },
-    ],
-=======
     modules: [{ name: "@lgn/proto-editor", glob: "*.proto" }],
->>>>>>> 1b11510a
   }),
   viteApiCodegen({
     path: "../../crates/lgn-streamer/apis",
@@ -47,8 +40,6 @@
       "../../crates/lgn-governance/apis/workspace.yaml": "Workspace",
     },
     filename: "log",
-<<<<<<< HEAD
-=======
   }),
   viteApiCodegen({
     path: "../../crates/lgn-runtime-srv/apis",
@@ -59,7 +50,6 @@
       "../../crates/lgn-governance/apis/workspace.yaml": "Workspace",
     },
     filename: "runtime",
->>>>>>> 1b11510a
   }),
   // viteWasmPack({
   //   crates: [
