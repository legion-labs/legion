--- conflicted
+++ resolved
@@ -26,67 +26,4 @@
     path.join(lgnFrontendContentDir, contentGlobSuffix),
     path.join(lgnFrontendContentDir, "app.html"),
   ],
-<<<<<<< HEAD
-  theme: {
-    fontFamily: {
-      default: "Inter,Arial,sans-serif",
-    },
-    extend: {
-      backgroundColor: {
-        surface: {
-          500: "var(--color-background-500)",
-          600: "var(--color-background-600)",
-          700: "var(--color-background-700)",
-          800: "var(--color-background-800)",
-          900: "var(--color-background-900)",
-          max: "var(--color-background-max)",
-        },
-        list: {
-          "item-even": "var(--list-item-bg-even)",
-          "item-odd": "var(--list-item-bg-odd)",
-          header: "var(--list-item-bg-header)",
-        },
-        vector: {
-          x: "var(--color-vector-x)",
-          y: "var(--color-vector-y)",
-          z: "var(--color-vector-z)",
-          w: "var(--color-vector-w)",
-        },
-      },
-      colors: {
-        content: {
-          500: "var(--color-background-500)",
-          600: "var(--color-background-600)",
-          700: "var(--color-background-700)",
-          800: "var(--color-background-800)",
-          900: "var(--color-background-900)",
-          max: "var(--color-background-max)",
-        },
-        item: {
-          max: "var(--color-item-max)",
-          high: "var(--color-item-high)",
-          mid: "var(--color-item-mid)",
-          low: "var(--color-item-low)",
-          min: "var(--color-item-min)",
-        },
-        white: "#eeeeee",
-        black: "#181818",
-        gray: {
-          400: "#666666",
-          500: "#555555",
-          700: "#333333",
-          800: "#222222",
-        },
-        orange: {
-          700: "#fc4d0f",
-        },
-      },
-    },
-  },
-  variants: {
-    extend: {},
-  },
-  plugins: [],
-=======
->>>>>>> 64a12c1b
 };