import { Streaming } from "@lgn/api/streaming";

import { blobToJson, jsonToBlob } from "../lib/api";
import { addAuthToClient } from "../lib/client";
import log from "../lib/log";

<<<<<<< HEAD
// Access token
// let accessToken: string | null = getCookie(accessTokenCookieName);

// Refresh
// log.debug(
//   "http-client",
//   "Access token not found, trying to refresh the client token set"
// );
// const clientTokenSet = await authClient.refreshClientTokenSet();
// authClient.storeClientTokenSet(clientTokenSet);
// return clientTokenSet.access_token;

// failure
// log.debug(
//   "http-client",
//   "Couldn't refresh the client token set, redirecting to the idp"
// );
// window.location.href = await authClient.getAuthorizationUrl();

const defaultRestEditorServerUrl = "http://[::1]:5051";
const defaultRestRuntimeServerUrl = "http://[::1]:5052";
=======
const defaultEditorServerUrl = "http://[::1]:5051";
const defaultRuntimeServerUrl = "http://[::1]:5052";
>>>>>>> 59375544

export type ServerType = "editor" | "runtime";

let editorClient: Streaming.Client;

let runtimeClient: Streaming.Client;

function getClientFor(type: ServerType): Streaming.Client {
  switch (type) {
    case "editor":
      return editorClient;

    case "runtime":
      return runtimeClient;
  }
}

export function initApiClient({
  editorServerUrl = defaultEditorServerUrl,
  runtimeServerUrl = defaultRuntimeServerUrl,
  accessTokenCookieName,
  fetch,
}: {
  editorServerUrl?: string;
  runtimeServerUrl?: string;
  accessTokenCookieName?: string;
  fetch?: typeof globalThis.fetch;
} = {}) {
  if (accessTokenCookieName !== undefined) {
    editorClient = addAuthToClient(
      new Streaming.Client({
        baseUri: editorServerUrl,
        fetch,
      }),
      accessTokenCookieName
    );

    runtimeClient = addAuthToClient(
      new Streaming.Client({
        baseUri: runtimeServerUrl,
        fetch,
      }),
      accessTokenCookieName
    );
  } else {
    editorClient = new Streaming.Client({
      baseUri: editorServerUrl,
      fetch,
    });

    runtimeClient = new Streaming.Client({
      baseUri: runtimeServerUrl,
      fetch,
    });
  }
}

/**
 * Initialize the video player stream
 * @param serverType
 * @param localSessionDescription
 * @returns a valid RTC sessions description to use with an RTCPeerConnection
 */
export async function initializeStream(
  serverType: ServerType,
  localSessionDescription: RTCSessionDescription
) {
  const client = getClientFor(serverType);

  const response = await client.initializeStream(
    { spaceId: "0", workspaceId: "0" },
    // eslint-disable-next-line @typescript-eslint/no-unsafe-argument
    jsonToBlob(localSessionDescription.toJSON())
  );

  // eslint-disable-next-line @typescript-eslint/no-unsafe-argument
  return new RTCSessionDescription(await blobToJson(response.value));
}

/**
 * Used for logging purpose
 * @param jsonMsg
 * @returns
 */
export function onReceiveControlMessage(jsonMsg: string) {
  log.info("video", `Received control message. msg=${jsonMsg}`);
}

// TODO: Implement logging and telemetry (https://github.com/legion-labs/legion/issues/481)
/**
 * Used for logging and telemetry purpose
 * @param _chunkHeader
 * @returns
 */
export function onVideoChunkReceived(_chunkHeader: string) {
  return;
}

// TODO: Implement logging and telemetry (https://github.com/legion-labs/legion/issues/481)
/**
 * Used for logging and telemetry purpose
 * @returns
 */
export function onVideoClose() {
  return;
}<|MERGE_RESOLUTION|>--- conflicted
+++ resolved
@@ -4,32 +4,8 @@
 import { addAuthToClient } from "../lib/client";
 import log from "../lib/log";
 
-<<<<<<< HEAD
-// Access token
-// let accessToken: string | null = getCookie(accessTokenCookieName);
-
-// Refresh
-// log.debug(
-//   "http-client",
-//   "Access token not found, trying to refresh the client token set"
-// );
-// const clientTokenSet = await authClient.refreshClientTokenSet();
-// authClient.storeClientTokenSet(clientTokenSet);
-// return clientTokenSet.access_token;
-
-// failure
-// log.debug(
-//   "http-client",
-//   "Couldn't refresh the client token set, redirecting to the idp"
-// );
-// window.location.href = await authClient.getAuthorizationUrl();
-
-const defaultRestEditorServerUrl = "http://[::1]:5051";
-const defaultRestRuntimeServerUrl = "http://[::1]:5052";
-=======
 const defaultEditorServerUrl = "http://[::1]:5051";
 const defaultRuntimeServerUrl = "http://[::1]:5052";
->>>>>>> 59375544
 
 export type ServerType = "editor" | "runtime";
 
