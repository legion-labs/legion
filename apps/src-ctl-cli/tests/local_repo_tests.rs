<<<<<<< HEAD
use std::fs::{self, DirEntry};
use std::io::{self, Write};
use std::path::{Path, PathBuf};
use std::process::Command;

fn write_lorem_ipsum(p: &Path) {
    let contents = "Lorem ipsum dolor sit amet, consectetur adipiscing elit. In iaculis odio ac nulla porta, eget dictum nulla euismod. Vivamus congue eros vitae velit feugiat lacinia. Curabitur mi lectus, semper in posuere nec, eleifend eu magna. Morbi egestas magna eget ligula aliquet, vitae mattis urna pellentesque. Maecenas sem risus, scelerisque id semper ut, ornare id diam. Integer ut urna varius, lobortis sapien id, ullamcorper mi. Donec pulvinar ante ligula, in interdum turpis tempor a. Maecenas malesuada turpis orci, vitae efficitur tortor laoreet sit amet.

Nulla eu scelerisque odio. Suspendisse ultrices convallis hendrerit. Duis lacinia lacus ut urna pellentesque, euismod auctor risus volutpat. Sed et congue dolor, et bibendum dolor. Nam sit amet ante id eros aliquet luctus. Donec pulvinar mauris turpis, a ullamcorper mi fermentum ac. Morbi a volutpat turpis. Nulla facilisi. Sed rutrum placerat nisl vitae condimentum. Nunc et lacus ut lacus aliquet tempor et volutpat mi. Maecenas pretium ultricies mi id vestibulum. Sed turpis justo, semper eu nisl ac, hendrerit mattis turpis. Pellentesque habitant morbi tristique senectus et netus et malesuada fames ac turpis egestas. Praesent condimentum pellentesque vestibulum. Fusce at hendrerit lorem.\n";

    legion_src_ctl::write_file(p, contents.as_bytes()).expect("write failed");
}

fn append_text_to_file(p: &Path, contents: &str) {
    let mut f = fs::OpenOptions::new()
        .write(true)
        .append(true)
        .open(p)
        .unwrap();
    f.write(contents.as_bytes()).unwrap();
}

fn syscall(command: &str, wd: &Path, args: &[&str], should_succeed: bool) {
    print!("{} ", command);
    for a in args {
        print!("{} ", a);
    }
    print!("\n");
    let status = Command::new(command)
        .current_dir(wd)
        .args(args)
        .status()
        .expect("failed to execute command");

    assert_eq!(status.success(), should_succeed);
}

static LSC_CLI_EXE_VAR: &str = env!("CARGO_BIN_EXE_src-ctl-cli");
fn lsc_cli_sys(wd: &Path, args: &[&str]) {
    syscall(LSC_CLI_EXE_VAR, wd, args, true);
}

fn lsc_cli_sys_fail(wd: &Path, args: &[&str]) {
    syscall(LSC_CLI_EXE_VAR, wd, args, false);
}

//std::fs::remove_dir_all leaves read-only files and reports an error
fn force_delete_all(dir: &Path) {
    fn visit_dirs(dir: &Path, cb: &dyn Fn(&DirEntry)) -> io::Result<()> {
        if dir.is_dir() {
            for entry in fs::read_dir(dir)? {
                let entry = entry?;
                let path = entry.path();
                if path.is_dir() {
                    visit_dirs(&path, cb)?;
                    cb(&entry);
                } else {
                    cb(&entry);
                }
            }
        }
        Ok(())
    }

    visit_dirs(dir, &|entry| {
        let p = entry.path();
        let meta = entry.metadata().unwrap();
        if meta.is_dir() {
            fs::remove_dir(p).unwrap();
        } else {
            let mut perm = meta.permissions();
            if perm.readonly() {
                perm.set_readonly(false);
                fs::set_permissions(&p, perm).unwrap();
            }
            fs::remove_file(&p).unwrap();
        }
    })
    .unwrap();
}

fn test_dir(test_name: &str) -> PathBuf {
    let path = Path::new(LSC_CLI_EXE_VAR)
        .parent()
        .unwrap()
        .join("test_scratch")
        .join(test_name);

    if path.exists() {
        force_delete_all(&path);
    }

    std::fs::create_dir_all(&path).unwrap();

    path
}

#[test]
fn local_repo_suite() {
    let test_dir = test_dir("local_repo_suite");
    let repo_dir = test_dir.join("repo");
    let work1 = test_dir.join("work");

    lsc_cli_sys(
        &test_dir,
        &["init-local-repository", repo_dir.to_str().unwrap()],
    );

    lsc_cli_sys(
        &test_dir,
        &[
            "init-workspace",
            work1.to_str().unwrap(),
            repo_dir.to_str().unwrap(),
        ],
    );

    std::fs::create_dir_all(work1.join("dir0/deep")).expect("dir0 creation failed");
    write_lorem_ipsum(&work1.join("dir0/file0.txt"));
    write_lorem_ipsum(&work1.join("dir0/file1.txt"));
    write_lorem_ipsum(&work1.join("dir0/deep/file2.txt"));
    std::fs::copy(
        PathBuf::from(env!("CARGO_MANIFEST_DIR")).join("tests/lambda.jpg"),
        work1.join("bin.jpg"),
    )
    .expect("error copying lambda.jpg");

    lsc_cli_sys(
        &work1,
        &["add", work1.join("dir0/file0.txt").to_str().unwrap()],
    );

    lsc_cli_sys(&work1, &["add", "dir0/file1.txt"]);
    lsc_cli_sys(&work1, &["add", "dir0/deep/file2.txt"]);
    lsc_cli_sys(&work1, &["add", "bin.jpg"]);
    lsc_cli_sys(&work1, &["local-changes"]);
    lsc_cli_sys(&work1, &["commit", r#"-m"my commit message""#]);

    write_lorem_ipsum(&work1.join("dir0/file3.txt"));
    lsc_cli_sys(&work1, &["add", "dir0/file3.txt"]);
    lsc_cli_sys(&work1, &["local-changes"]);
    lsc_cli_sys(&work1, &["commit", r#"-m"my second commit message""#]);

    let work2 = test_dir.join("work2");
    lsc_cli_sys(
        &test_dir,
        &[
            "init-workspace",
            work2.to_str().unwrap(),
            repo_dir.to_str().unwrap(),
        ],
    );
    assert!(fs::metadata(work2.join("dir0/file3.txt")).is_ok());
    assert!(fs::metadata(work2.join("dir0/file1.txt")).is_ok());

    //still under first workspace
    lsc_cli_sys(&work1, &["log"]);
    lsc_cli_sys(&work1, &["edit", "dir0/file0.txt"]);
    lsc_cli_sys(&work1, &["local-changes"]);
    append_text_to_file(&work1.join("dir0/file0.txt"), "\nnew line in file0");
    lsc_cli_sys(&work1, &["diff", "--notool", "dir0/file0.txt"]);
    lsc_cli_sys(&work1, &["diff", "--notool", "dir0/file0.txt", "latest"]);
    lsc_cli_sys(&work1, &["commit", r#"-m"edit file0""#]);

    lsc_cli_sys(&work1, &["edit", "dir0/file1.txt"]);
    append_text_to_file(&work1.join("dir0/file1.txt"), "\nnew line in file1");
    lsc_cli_sys(&work1, &["commit", r#"-m"edit file1""#]);

    lsc_cli_sys(&work2, &["log"]);

    //should not be allowed to commit before sync
    lsc_cli_sys(&work2, &["edit", "dir0/file0.txt"]);
    lsc_cli_sys_fail(&work2, &["commit", r#"-m"bad commit""#]);
    lsc_cli_sys(&work2, &["revert", "dir0/file0.txt"]);
    lsc_cli_sys(&work2, &["sync"]);

    lsc_cli_sys(&work2, &["delete", "dir0/file0.txt"]);
    lsc_cli_sys(&work2, &["local-changes"]);
    lsc_cli_sys(&work2, &["log"]);
    lsc_cli_sys(&work2, &["commit", r#"-m"delete file0""#]);

    // Switching back to wd1
    lsc_cli_sys(&work1, &["log"]);
    lsc_cli_sys(&work1, &["sync"]);

    //test revert add
    write_lorem_ipsum(&work1.join("dir0/added_and_reverted.txt"));
    lsc_cli_sys(&work1, &["add", "dir0/added_and_reverted.txt"]);
    lsc_cli_sys(&work1, &["revert", "dir0/added_and_reverted.txt"]);

    //test revert delete
    lsc_cli_sys(&work1, &["delete", "dir0/file1.txt"]);
    lsc_cli_sys(&work1, &["revert", "dir0/file1.txt"]);

    //sync backwards
    let log_vec = legion_src_ctl::find_branch_commits(&work1).unwrap();
    let init_commit = log_vec.last().unwrap();
    lsc_cli_sys(&work1, &["sync", &init_commit.id]);

    //sync forwards
    lsc_cli_sys(&work1, &["sync"]);
}

#[test]
fn local_single_branch_merge_flow() {
    let test_dir = test_dir("local_single_branch_merge_flow");
    let repo_dir = test_dir.join("repo");
    let work1 = test_dir.join("work1");
    let work2 = test_dir.join("work2");

    lsc_cli_sys(
        &test_dir,
        &["init-local-repository", repo_dir.to_str().unwrap()],
    );

    lsc_cli_sys(
        &test_dir,
        &[
            "init-workspace",
            work1.to_str().unwrap(),
            repo_dir.to_str().unwrap(),
        ],
    );

    legion_src_ctl::write_file(&work1.join("file1.txt"), "line1\n".as_bytes()).unwrap();
    lsc_cli_sys(&work1, &["add", "file1.txt"]);
    lsc_cli_sys(&work1, &["commit", r#"-m"add file1""#]);

    lsc_cli_sys(
        &test_dir,
        &[
            "init-workspace",
            work2.to_str().unwrap(),
            repo_dir.to_str().unwrap(),
        ],
    );

    lsc_cli_sys(&work2, &["edit", "file1.txt"]);
    append_text_to_file(&work2.join("file1.txt"), "line2\n");
    lsc_cli_sys(&work2, &["commit", r#"-m"add line2 to file1""#]);

    lsc_cli_sys(&work1, &["edit", "file1.txt"]);
    append_text_to_file(&work1.join("file1.txt"), "line2\nline3\n");
    lsc_cli_sys_fail(&work1, &["commit", r#"-m"should fail - not at head""#]);
    lsc_cli_sys(&work1, &["sync"]);
    lsc_cli_sys(&work1, &["merges-pending"]);
    lsc_cli_sys(&work1, &["merge", "--notool", "file1.txt"]);
    lsc_cli_sys(&work1, &["merges-pending"]);
    lsc_cli_sys(&work1, &["commit", r#"-m"merged""#]);
}

#[test]
fn test_print_config() {
    let config_file_path = legion_src_ctl::Config::config_file_path().unwrap();
    if config_file_path.exists() {
        lsc_cli_sys(std::env::current_dir().unwrap().as_path(), &["config"]);
    } else {
        println!("no config file, skipping test");
    }
}

#[test]
fn test_branch() {
    let test_dir = test_dir("test_branch");
    let config_file_path = legion_src_ctl::Config::config_file_path().unwrap();
    if config_file_path.exists() {
        lsc_cli_sys(&test_dir, &["config"]);
    } else {
        println!("no config file, skipping test");
    }

    let repo_dir = test_dir.join("repo");
    let work1 = test_dir.join("work1");

    lsc_cli_sys(
        &test_dir,
        &["init-local-repository", repo_dir.to_str().unwrap()],
    );

    lsc_cli_sys(
        &test_dir,
        &[
            "init-workspace",
            work1.to_str().unwrap(),
            repo_dir.to_str().unwrap(),
        ],
    );

    assert!(std::env::set_current_dir(&work1).is_ok());
    legion_src_ctl::write_file(&work1.join("file1.txt"), "line1\n".as_bytes()).unwrap();
    lsc_cli_sys(&work1, &["add", "file1.txt"]);

    legion_src_ctl::write_file(&work1.join("file2.txt"), "line1\n".as_bytes()).unwrap();
    lsc_cli_sys(&work1, &["add", "file2.txt"]);

    lsc_cli_sys(&work1, &["commit", r#"-m"add file1""#]);
    lsc_cli_sys(&work1, &["create-branch", "task"]);
    lsc_cli_sys(&work1, &["edit", "file1.txt"]);
    append_text_to_file(&work1.join("file1.txt"), "\nfrom task branch");

    lsc_cli_sys(&work1, &["delete", "file2.txt"]);

    legion_src_ctl::write_file(&work1.join("file3.txt"), "line1\n".as_bytes()).unwrap();
    lsc_cli_sys(&work1, &["add", "file3.txt"]);

    std::fs::create_dir_all(work1.join("dir0/deep")).expect("dir0 creation failed");
    legion_src_ctl::write_file(
        &work1.join("dir0/deep/inner_task.txt"),
        "line1\n".as_bytes(),
    )
    .unwrap();
    lsc_cli_sys(&work1, &["add", "dir0/deep/inner_task.txt"]);

    lsc_cli_sys(&work1, &["commit", r#"-m"task complete""#]);
    lsc_cli_sys(&work1, &["log"]);
    lsc_cli_sys(&work1, &["switch-branch", "main"]);
    lsc_cli_sys(&work1, &["log"]);

    lsc_cli_sys(&work1, &["switch-branch", "task"]);
    lsc_cli_sys(&work1, &["log"]);
    lsc_cli_sys(&work1, &["list-branches"]);
}
=======
use std::fs::{self, DirEntry};
use std::io::{self, Write};
use std::path::{Path, PathBuf};
use std::process::Command;

fn write_lorem_ipsum(p: &Path) {
    let contents = "Lorem ipsum dolor sit amet, consectetur adipiscing elit. In iaculis odio ac nulla porta, eget dictum nulla euismod. Vivamus congue eros vitae velit feugiat lacinia. Curabitur mi lectus, semper in posuere nec, eleifend eu magna. Morbi egestas magna eget ligula aliquet, vitae mattis urna pellentesque. Maecenas sem risus, scelerisque id semper ut, ornare id diam. Integer ut urna varius, lobortis sapien id, ullamcorper mi. Donec pulvinar ante ligula, in interdum turpis tempor a. Maecenas malesuada turpis orci, vitae efficitur tortor laoreet sit amet.

Nulla eu scelerisque odio. Suspendisse ultrices convallis hendrerit. Duis lacinia lacus ut urna pellentesque, euismod auctor risus volutpat. Sed et congue dolor, et bibendum dolor. Nam sit amet ante id eros aliquet luctus. Donec pulvinar mauris turpis, a ullamcorper mi fermentum ac. Morbi a volutpat turpis. Nulla facilisi. Sed rutrum placerat nisl vitae condimentum. Nunc et lacus ut lacus aliquet tempor et volutpat mi. Maecenas pretium ultricies mi id vestibulum. Sed turpis justo, semper eu nisl ac, hendrerit mattis turpis. Pellentesque habitant morbi tristique senectus et netus et malesuada fames ac turpis egestas. Praesent condimentum pellentesque vestibulum. Fusce at hendrerit lorem.\n";

    legion_src_ctl::write_file(p, contents.as_bytes()).expect("write failed");
}

fn append_text_to_file(p: &Path, contents: &str) {
    let mut f = fs::OpenOptions::new()
        .write(true)
        .append(true)
        .open(p)
        .unwrap();
    f.write(contents.as_bytes()).unwrap();
}

fn syscall(command: &str, wd: &Path, args: &[&str], should_succeed: bool) {
    print!("{} ", command);
    for a in args {
        print!("{} ", a);
    }
    print!("\n");
    let status = Command::new(command)
        .current_dir(wd)
        .args(args)
        .status()
        .expect("failed to execute command");

    assert!(status.success() == should_succeed);
}

static LSC_CLI_EXE_VAR: &str = env!("CARGO_BIN_EXE_src-ctl-cli");
fn lsc_cli_sys(wd: &Path, args: &[&str]) {
    syscall(LSC_CLI_EXE_VAR, wd, args, true);
}

fn lsc_cli_sys_fail(wd: &Path, args: &[&str]) {
    syscall(LSC_CLI_EXE_VAR, wd, args, false);
}

//std::fs::remove_dir_all leaves read-only files and reports an error
fn force_delete_all(dir: &Path) {
    fn visit_dirs(dir: &Path, cb: &dyn Fn(&DirEntry)) -> io::Result<()> {
        if dir.is_dir() {
            for entry in fs::read_dir(dir)? {
                let entry = entry?;
                let path = entry.path();
                if path.is_dir() {
                    visit_dirs(&path, cb)?;
                    cb(&entry);
                } else {
                    cb(&entry);
                }
            }
        }
        Ok(())
    }

    visit_dirs(dir, &|entry| {
        let p = entry.path();
        let meta = entry.metadata().unwrap();
        if meta.is_dir() {
            fs::remove_dir(p).unwrap();
        } else {
            let mut perm = meta.permissions();
            if perm.readonly() {
                perm.set_readonly(false);
                fs::set_permissions(&p, perm).unwrap();
            }
            fs::remove_file(&p).unwrap();
        }
    })
    .unwrap();
}

fn test_dir(test_name: &str) -> PathBuf {
    let path = Path::new(LSC_CLI_EXE_VAR)
        .parent()
        .unwrap()
        .join("test_scratch")
        .join(test_name);

    if path.exists() {
        force_delete_all(&path);
    }

    std::fs::create_dir_all(&path).unwrap();

    path
}

#[test]
fn local_repo_suite() {
    let test_dir = test_dir("local_repo_suite");
    let repo_dir = test_dir.join("repo");
    let work1 = test_dir.join("work");

    lsc_cli_sys(
        &test_dir,
        &["init-local-repository", repo_dir.to_str().unwrap()],
    );

    lsc_cli_sys(
        &test_dir,
        &[
            "init-workspace",
            work1.to_str().unwrap(),
            repo_dir.to_str().unwrap(),
        ],
    );

    std::fs::create_dir_all(work1.join("dir0/deep")).expect("dir0 creation failed");
    write_lorem_ipsum(&work1.join("dir0/file0.txt"));
    write_lorem_ipsum(&work1.join("dir0/file1.txt"));
    write_lorem_ipsum(&work1.join("dir0/deep/file2.txt"));
    std::fs::copy(
        PathBuf::from(env!("CARGO_MANIFEST_DIR")).join("tests/lambda.jpg"),
        work1.join("bin.jpg"),
    )
    .expect("error copying lambda.jpg");

    lsc_cli_sys(
        &work1,
        &["add", work1.join("dir0/file0.txt").to_str().unwrap()],
    );

    lsc_cli_sys(&work1, &["add", "dir0/file1.txt"]);
    lsc_cli_sys(&work1, &["add", "dir0/deep/file2.txt"]);
    lsc_cli_sys(&work1, &["add", "bin.jpg"]);
    lsc_cli_sys(&work1, &["local-changes"]);
    lsc_cli_sys(&work1, &["commit", r#"-m"my commit message""#]);

    write_lorem_ipsum(&work1.join("dir0/file3.txt"));
    lsc_cli_sys(&work1, &["add", "dir0/file3.txt"]);
    lsc_cli_sys(&work1, &["local-changes"]);
    lsc_cli_sys(&work1, &["commit", r#"-m"my second commit message""#]);

    let work2 = test_dir.join("work2");
    lsc_cli_sys(
        &test_dir,
        &[
            "init-workspace",
            work2.to_str().unwrap(),
            repo_dir.to_str().unwrap(),
        ],
    );
    assert!(fs::metadata(work2.join("dir0/file3.txt")).is_ok());
    assert!(fs::metadata(work2.join("dir0/file1.txt")).is_ok());

    //still under first workspace
    lsc_cli_sys(&work1, &["log"]);
    lsc_cli_sys(&work1, &["edit", "dir0/file0.txt"]);
    lsc_cli_sys(&work1, &["local-changes"]);
    append_text_to_file(&work1.join("dir0/file0.txt"), "\nnew line in file0");
    lsc_cli_sys(&work1, &["diff", "--notool", "dir0/file0.txt"]);
    lsc_cli_sys(&work1, &["diff", "--notool", "dir0/file0.txt", "latest"]);
    lsc_cli_sys(&work1, &["commit", r#"-m"edit file0""#]);

    lsc_cli_sys(&work1, &["edit", "dir0/file1.txt"]);
    append_text_to_file(&work1.join("dir0/file1.txt"), "\nnew line in file1");
    lsc_cli_sys(&work1, &["commit", r#"-m"edit file1""#]);

    lsc_cli_sys(&work2, &["log"]);

    //should not be allowed to commit before sync
    lsc_cli_sys(&work2, &["edit", "dir0/file0.txt"]);
    lsc_cli_sys_fail(&work2, &["commit", r#"-m"bad commit""#]);
    lsc_cli_sys(&work2, &["revert", "dir0/file0.txt"]);
    lsc_cli_sys(&work2, &["sync"]);

    lsc_cli_sys(&work2, &["delete", "dir0/file0.txt"]);
    lsc_cli_sys(&work2, &["local-changes"]);
    lsc_cli_sys(&work2, &["log"]);
    lsc_cli_sys(&work2, &["commit", r#"-m"delete file0""#]);

    // Switching back to wd1
    lsc_cli_sys(&work1, &["log"]);
    lsc_cli_sys(&work1, &["sync"]);

    //test revert add
    write_lorem_ipsum(&work1.join("dir0/added_and_reverted.txt"));
    lsc_cli_sys(&work1, &["add", "dir0/added_and_reverted.txt"]);
    lsc_cli_sys(&work1, &["revert", "dir0/added_and_reverted.txt"]);

    //test revert delete
    lsc_cli_sys(&work1, &["delete", "dir0/file1.txt"]);
    lsc_cli_sys(&work1, &["revert", "dir0/file1.txt"]);

    //sync backwards
    let main_branch = legion_src_ctl::read_branch_from_repo(&repo_dir, "main").unwrap();
    let log_vec = legion_src_ctl::find_branch_commits(&repo_dir, &main_branch).unwrap();
    let init_commit = log_vec.last().unwrap();
    lsc_cli_sys(&work1, &["sync", &init_commit.id]);

    //sync forwards
    lsc_cli_sys(&work1, &["sync"]);
}

#[test]
fn local_single_branch_merge_flow() {
    let test_dir = test_dir("local_single_branch_merge_flow");
    let repo_dir = test_dir.join("repo");
    let work1 = test_dir.join("work1");
    let work2 = test_dir.join("work2");

    lsc_cli_sys(
        &test_dir,
        &["init-local-repository", repo_dir.to_str().unwrap()],
    );

    lsc_cli_sys(
        &test_dir,
        &[
            "init-workspace",
            work1.to_str().unwrap(),
            repo_dir.to_str().unwrap(),
        ],
    );

    legion_src_ctl::write_file(&work1.join("file1.txt"), "line1\n".as_bytes()).unwrap();
    lsc_cli_sys(&work1, &["add", "file1.txt"]);
    lsc_cli_sys(&work1, &["commit", r#"-m"add file1""#]);

    lsc_cli_sys(
        &test_dir,
        &[
            "init-workspace",
            work2.to_str().unwrap(),
            repo_dir.to_str().unwrap(),
        ],
    );

    lsc_cli_sys(&work2, &["edit", "file1.txt"]);
    append_text_to_file(&work2.join("file1.txt"), "line2\n");
    lsc_cli_sys(&work2, &["commit", r#"-m"add line2 to file1""#]);

    lsc_cli_sys(&work1, &["edit", "file1.txt"]);
    append_text_to_file(&work1.join("file1.txt"), "line2\nline3\n");
    lsc_cli_sys_fail(&work1, &["commit", r#"-m"should fail - not at head""#]);
    lsc_cli_sys(&work1, &["sync"]);
    lsc_cli_sys(&work1, &["merges-pending"]);
    lsc_cli_sys(&work1, &["merge", "--notool", "file1.txt"]);
    lsc_cli_sys(&work1, &["merges-pending"]);
    lsc_cli_sys(&work1, &["commit", r#"-m"merged""#]);
}

#[test]
fn test_print_config() {
    let config_file_path = legion_src_ctl::Config::config_file_path().unwrap();
    if config_file_path.exists() {
        lsc_cli_sys(std::env::current_dir().unwrap().as_path(), &["config"]);
    } else {
        println!("no config file, skipping test");
    }
}

#[test]
fn test_branch() {
    let test_dir = test_dir("test_branch");
    let config_file_path = legion_src_ctl::Config::config_file_path().unwrap();
    if config_file_path.exists() {
        lsc_cli_sys(&test_dir, &["config"]);
    } else {
        println!("no config file, skipping test");
    }

    let repo_dir = test_dir.join("repo");
    let work1 = test_dir.join("work1");

    lsc_cli_sys(
        &test_dir,
        &["init-local-repository", repo_dir.to_str().unwrap()],
    );

    lsc_cli_sys(
        &test_dir,
        &[
            "init-workspace",
            work1.to_str().unwrap(),
            repo_dir.to_str().unwrap(),
        ],
    );

    assert!(std::env::set_current_dir(&work1).is_ok());
    legion_src_ctl::write_file(&work1.join("file1.txt"), "line1\n".as_bytes()).unwrap();
    lsc_cli_sys(&work1, &["add", "file1.txt"]);

    legion_src_ctl::write_file(&work1.join("file2.txt"), "line1\n".as_bytes()).unwrap();
    lsc_cli_sys(&work1, &["add", "file2.txt"]);

    lsc_cli_sys(&work1, &["commit", r#"-m"add file1""#]);
    lsc_cli_sys(&work1, &["create-branch", "task"]);
    lsc_cli_sys(&work1, &["edit", "file1.txt"]);
    append_text_to_file(&work1.join("file1.txt"), "\nfrom task branch");

    lsc_cli_sys(&work1, &["delete", "file2.txt"]);

    legion_src_ctl::write_file(&work1.join("file3.txt"), "line1\n".as_bytes()).unwrap();
    lsc_cli_sys(&work1, &["add", "file3.txt"]);

    std::fs::create_dir_all(work1.join("dir0/deep")).expect("dir0 creation failed");
    legion_src_ctl::write_file(
        &work1.join("dir0/deep/inner_task.txt"),
        "line1\n".as_bytes(),
    )
    .unwrap();
    lsc_cli_sys(&work1, &["add", "dir0/deep/inner_task.txt"]);

    lsc_cli_sys(&work1, &["commit", r#"-m"task complete""#]);
    lsc_cli_sys(&work1, &["log"]);
    lsc_cli_sys(&work1, &["switch-branch", "main"]);
    lsc_cli_sys(&work1, &["log"]);

    lsc_cli_sys(&work1, &["switch-branch", "task"]);
    lsc_cli_sys(&work1, &["log"]);
    lsc_cli_sys(&work1, &["list-branches"]);

    lsc_cli_sys(&work1, &["switch-branch", "main"]);
    lsc_cli_sys(&work1, &["merge-branch", "task"]);
    lsc_cli_sys(&work1, &["log"]);
}
>>>>>>> e23626bc
<|MERGE_RESOLUTION|>--- conflicted
+++ resolved
@@ -1,4 +1,3 @@
-<<<<<<< HEAD
 use std::fs::{self, DirEntry};
 use std::io::{self, Write};
 use std::path::{Path, PathBuf};
@@ -194,7 +193,8 @@
     lsc_cli_sys(&work1, &["revert", "dir0/file1.txt"]);
 
     //sync backwards
-    let log_vec = legion_src_ctl::find_branch_commits(&work1).unwrap();
+    let main_branch = legion_src_ctl::read_branch_from_repo(&repo_dir, "main").unwrap();
+    let log_vec = legion_src_ctl::find_branch_commits(&repo_dir, &main_branch).unwrap();
     let init_commit = log_vec.last().unwrap();
     lsc_cli_sys(&work1, &["sync", &init_commit.id]);
 
@@ -320,333 +320,8 @@
     lsc_cli_sys(&work1, &["switch-branch", "task"]);
     lsc_cli_sys(&work1, &["log"]);
     lsc_cli_sys(&work1, &["list-branches"]);
-}
-=======
-use std::fs::{self, DirEntry};
-use std::io::{self, Write};
-use std::path::{Path, PathBuf};
-use std::process::Command;
-
-fn write_lorem_ipsum(p: &Path) {
-    let contents = "Lorem ipsum dolor sit amet, consectetur adipiscing elit. In iaculis odio ac nulla porta, eget dictum nulla euismod. Vivamus congue eros vitae velit feugiat lacinia. Curabitur mi lectus, semper in posuere nec, eleifend eu magna. Morbi egestas magna eget ligula aliquet, vitae mattis urna pellentesque. Maecenas sem risus, scelerisque id semper ut, ornare id diam. Integer ut urna varius, lobortis sapien id, ullamcorper mi. Donec pulvinar ante ligula, in interdum turpis tempor a. Maecenas malesuada turpis orci, vitae efficitur tortor laoreet sit amet.
-
-Nulla eu scelerisque odio. Suspendisse ultrices convallis hendrerit. Duis lacinia lacus ut urna pellentesque, euismod auctor risus volutpat. Sed et congue dolor, et bibendum dolor. Nam sit amet ante id eros aliquet luctus. Donec pulvinar mauris turpis, a ullamcorper mi fermentum ac. Morbi a volutpat turpis. Nulla facilisi. Sed rutrum placerat nisl vitae condimentum. Nunc et lacus ut lacus aliquet tempor et volutpat mi. Maecenas pretium ultricies mi id vestibulum. Sed turpis justo, semper eu nisl ac, hendrerit mattis turpis. Pellentesque habitant morbi tristique senectus et netus et malesuada fames ac turpis egestas. Praesent condimentum pellentesque vestibulum. Fusce at hendrerit lorem.\n";
-
-    legion_src_ctl::write_file(p, contents.as_bytes()).expect("write failed");
-}
-
-fn append_text_to_file(p: &Path, contents: &str) {
-    let mut f = fs::OpenOptions::new()
-        .write(true)
-        .append(true)
-        .open(p)
-        .unwrap();
-    f.write(contents.as_bytes()).unwrap();
-}
-
-fn syscall(command: &str, wd: &Path, args: &[&str], should_succeed: bool) {
-    print!("{} ", command);
-    for a in args {
-        print!("{} ", a);
-    }
-    print!("\n");
-    let status = Command::new(command)
-        .current_dir(wd)
-        .args(args)
-        .status()
-        .expect("failed to execute command");
-
-    assert!(status.success() == should_succeed);
-}
-
-static LSC_CLI_EXE_VAR: &str = env!("CARGO_BIN_EXE_src-ctl-cli");
-fn lsc_cli_sys(wd: &Path, args: &[&str]) {
-    syscall(LSC_CLI_EXE_VAR, wd, args, true);
-}
-
-fn lsc_cli_sys_fail(wd: &Path, args: &[&str]) {
-    syscall(LSC_CLI_EXE_VAR, wd, args, false);
-}
-
-//std::fs::remove_dir_all leaves read-only files and reports an error
-fn force_delete_all(dir: &Path) {
-    fn visit_dirs(dir: &Path, cb: &dyn Fn(&DirEntry)) -> io::Result<()> {
-        if dir.is_dir() {
-            for entry in fs::read_dir(dir)? {
-                let entry = entry?;
-                let path = entry.path();
-                if path.is_dir() {
-                    visit_dirs(&path, cb)?;
-                    cb(&entry);
-                } else {
-                    cb(&entry);
-                }
-            }
-        }
-        Ok(())
-    }
-
-    visit_dirs(dir, &|entry| {
-        let p = entry.path();
-        let meta = entry.metadata().unwrap();
-        if meta.is_dir() {
-            fs::remove_dir(p).unwrap();
-        } else {
-            let mut perm = meta.permissions();
-            if perm.readonly() {
-                perm.set_readonly(false);
-                fs::set_permissions(&p, perm).unwrap();
-            }
-            fs::remove_file(&p).unwrap();
-        }
-    })
-    .unwrap();
-}
-
-fn test_dir(test_name: &str) -> PathBuf {
-    let path = Path::new(LSC_CLI_EXE_VAR)
-        .parent()
-        .unwrap()
-        .join("test_scratch")
-        .join(test_name);
-
-    if path.exists() {
-        force_delete_all(&path);
-    }
-
-    std::fs::create_dir_all(&path).unwrap();
-
-    path
-}
-
-#[test]
-fn local_repo_suite() {
-    let test_dir = test_dir("local_repo_suite");
-    let repo_dir = test_dir.join("repo");
-    let work1 = test_dir.join("work");
-
-    lsc_cli_sys(
-        &test_dir,
-        &["init-local-repository", repo_dir.to_str().unwrap()],
-    );
-
-    lsc_cli_sys(
-        &test_dir,
-        &[
-            "init-workspace",
-            work1.to_str().unwrap(),
-            repo_dir.to_str().unwrap(),
-        ],
-    );
-
-    std::fs::create_dir_all(work1.join("dir0/deep")).expect("dir0 creation failed");
-    write_lorem_ipsum(&work1.join("dir0/file0.txt"));
-    write_lorem_ipsum(&work1.join("dir0/file1.txt"));
-    write_lorem_ipsum(&work1.join("dir0/deep/file2.txt"));
-    std::fs::copy(
-        PathBuf::from(env!("CARGO_MANIFEST_DIR")).join("tests/lambda.jpg"),
-        work1.join("bin.jpg"),
-    )
-    .expect("error copying lambda.jpg");
-
-    lsc_cli_sys(
-        &work1,
-        &["add", work1.join("dir0/file0.txt").to_str().unwrap()],
-    );
-
-    lsc_cli_sys(&work1, &["add", "dir0/file1.txt"]);
-    lsc_cli_sys(&work1, &["add", "dir0/deep/file2.txt"]);
-    lsc_cli_sys(&work1, &["add", "bin.jpg"]);
-    lsc_cli_sys(&work1, &["local-changes"]);
-    lsc_cli_sys(&work1, &["commit", r#"-m"my commit message""#]);
-
-    write_lorem_ipsum(&work1.join("dir0/file3.txt"));
-    lsc_cli_sys(&work1, &["add", "dir0/file3.txt"]);
-    lsc_cli_sys(&work1, &["local-changes"]);
-    lsc_cli_sys(&work1, &["commit", r#"-m"my second commit message""#]);
-
-    let work2 = test_dir.join("work2");
-    lsc_cli_sys(
-        &test_dir,
-        &[
-            "init-workspace",
-            work2.to_str().unwrap(),
-            repo_dir.to_str().unwrap(),
-        ],
-    );
-    assert!(fs::metadata(work2.join("dir0/file3.txt")).is_ok());
-    assert!(fs::metadata(work2.join("dir0/file1.txt")).is_ok());
-
-    //still under first workspace
-    lsc_cli_sys(&work1, &["log"]);
-    lsc_cli_sys(&work1, &["edit", "dir0/file0.txt"]);
-    lsc_cli_sys(&work1, &["local-changes"]);
-    append_text_to_file(&work1.join("dir0/file0.txt"), "\nnew line in file0");
-    lsc_cli_sys(&work1, &["diff", "--notool", "dir0/file0.txt"]);
-    lsc_cli_sys(&work1, &["diff", "--notool", "dir0/file0.txt", "latest"]);
-    lsc_cli_sys(&work1, &["commit", r#"-m"edit file0""#]);
-
-    lsc_cli_sys(&work1, &["edit", "dir0/file1.txt"]);
-    append_text_to_file(&work1.join("dir0/file1.txt"), "\nnew line in file1");
-    lsc_cli_sys(&work1, &["commit", r#"-m"edit file1""#]);
-
-    lsc_cli_sys(&work2, &["log"]);
-
-    //should not be allowed to commit before sync
-    lsc_cli_sys(&work2, &["edit", "dir0/file0.txt"]);
-    lsc_cli_sys_fail(&work2, &["commit", r#"-m"bad commit""#]);
-    lsc_cli_sys(&work2, &["revert", "dir0/file0.txt"]);
-    lsc_cli_sys(&work2, &["sync"]);
-
-    lsc_cli_sys(&work2, &["delete", "dir0/file0.txt"]);
-    lsc_cli_sys(&work2, &["local-changes"]);
-    lsc_cli_sys(&work2, &["log"]);
-    lsc_cli_sys(&work2, &["commit", r#"-m"delete file0""#]);
-
-    // Switching back to wd1
-    lsc_cli_sys(&work1, &["log"]);
-    lsc_cli_sys(&work1, &["sync"]);
-
-    //test revert add
-    write_lorem_ipsum(&work1.join("dir0/added_and_reverted.txt"));
-    lsc_cli_sys(&work1, &["add", "dir0/added_and_reverted.txt"]);
-    lsc_cli_sys(&work1, &["revert", "dir0/added_and_reverted.txt"]);
-
-    //test revert delete
-    lsc_cli_sys(&work1, &["delete", "dir0/file1.txt"]);
-    lsc_cli_sys(&work1, &["revert", "dir0/file1.txt"]);
-
-    //sync backwards
-    let main_branch = legion_src_ctl::read_branch_from_repo(&repo_dir, "main").unwrap();
-    let log_vec = legion_src_ctl::find_branch_commits(&repo_dir, &main_branch).unwrap();
-    let init_commit = log_vec.last().unwrap();
-    lsc_cli_sys(&work1, &["sync", &init_commit.id]);
-
-    //sync forwards
-    lsc_cli_sys(&work1, &["sync"]);
-}
-
-#[test]
-fn local_single_branch_merge_flow() {
-    let test_dir = test_dir("local_single_branch_merge_flow");
-    let repo_dir = test_dir.join("repo");
-    let work1 = test_dir.join("work1");
-    let work2 = test_dir.join("work2");
-
-    lsc_cli_sys(
-        &test_dir,
-        &["init-local-repository", repo_dir.to_str().unwrap()],
-    );
-
-    lsc_cli_sys(
-        &test_dir,
-        &[
-            "init-workspace",
-            work1.to_str().unwrap(),
-            repo_dir.to_str().unwrap(),
-        ],
-    );
-
-    legion_src_ctl::write_file(&work1.join("file1.txt"), "line1\n".as_bytes()).unwrap();
-    lsc_cli_sys(&work1, &["add", "file1.txt"]);
-    lsc_cli_sys(&work1, &["commit", r#"-m"add file1""#]);
-
-    lsc_cli_sys(
-        &test_dir,
-        &[
-            "init-workspace",
-            work2.to_str().unwrap(),
-            repo_dir.to_str().unwrap(),
-        ],
-    );
-
-    lsc_cli_sys(&work2, &["edit", "file1.txt"]);
-    append_text_to_file(&work2.join("file1.txt"), "line2\n");
-    lsc_cli_sys(&work2, &["commit", r#"-m"add line2 to file1""#]);
-
-    lsc_cli_sys(&work1, &["edit", "file1.txt"]);
-    append_text_to_file(&work1.join("file1.txt"), "line2\nline3\n");
-    lsc_cli_sys_fail(&work1, &["commit", r#"-m"should fail - not at head""#]);
-    lsc_cli_sys(&work1, &["sync"]);
-    lsc_cli_sys(&work1, &["merges-pending"]);
-    lsc_cli_sys(&work1, &["merge", "--notool", "file1.txt"]);
-    lsc_cli_sys(&work1, &["merges-pending"]);
-    lsc_cli_sys(&work1, &["commit", r#"-m"merged""#]);
-}
-
-#[test]
-fn test_print_config() {
-    let config_file_path = legion_src_ctl::Config::config_file_path().unwrap();
-    if config_file_path.exists() {
-        lsc_cli_sys(std::env::current_dir().unwrap().as_path(), &["config"]);
-    } else {
-        println!("no config file, skipping test");
-    }
-}
-
-#[test]
-fn test_branch() {
-    let test_dir = test_dir("test_branch");
-    let config_file_path = legion_src_ctl::Config::config_file_path().unwrap();
-    if config_file_path.exists() {
-        lsc_cli_sys(&test_dir, &["config"]);
-    } else {
-        println!("no config file, skipping test");
-    }
-
-    let repo_dir = test_dir.join("repo");
-    let work1 = test_dir.join("work1");
-
-    lsc_cli_sys(
-        &test_dir,
-        &["init-local-repository", repo_dir.to_str().unwrap()],
-    );
-
-    lsc_cli_sys(
-        &test_dir,
-        &[
-            "init-workspace",
-            work1.to_str().unwrap(),
-            repo_dir.to_str().unwrap(),
-        ],
-    );
-
-    assert!(std::env::set_current_dir(&work1).is_ok());
-    legion_src_ctl::write_file(&work1.join("file1.txt"), "line1\n".as_bytes()).unwrap();
-    lsc_cli_sys(&work1, &["add", "file1.txt"]);
-
-    legion_src_ctl::write_file(&work1.join("file2.txt"), "line1\n".as_bytes()).unwrap();
-    lsc_cli_sys(&work1, &["add", "file2.txt"]);
-
-    lsc_cli_sys(&work1, &["commit", r#"-m"add file1""#]);
-    lsc_cli_sys(&work1, &["create-branch", "task"]);
-    lsc_cli_sys(&work1, &["edit", "file1.txt"]);
-    append_text_to_file(&work1.join("file1.txt"), "\nfrom task branch");
-
-    lsc_cli_sys(&work1, &["delete", "file2.txt"]);
-
-    legion_src_ctl::write_file(&work1.join("file3.txt"), "line1\n".as_bytes()).unwrap();
-    lsc_cli_sys(&work1, &["add", "file3.txt"]);
-
-    std::fs::create_dir_all(work1.join("dir0/deep")).expect("dir0 creation failed");
-    legion_src_ctl::write_file(
-        &work1.join("dir0/deep/inner_task.txt"),
-        "line1\n".as_bytes(),
-    )
-    .unwrap();
-    lsc_cli_sys(&work1, &["add", "dir0/deep/inner_task.txt"]);
-
-    lsc_cli_sys(&work1, &["commit", r#"-m"task complete""#]);
-    lsc_cli_sys(&work1, &["log"]);
-    lsc_cli_sys(&work1, &["switch-branch", "main"]);
-    lsc_cli_sys(&work1, &["log"]);
-
-    lsc_cli_sys(&work1, &["switch-branch", "task"]);
-    lsc_cli_sys(&work1, &["log"]);
-    lsc_cli_sys(&work1, &["list-branches"]);
 
     lsc_cli_sys(&work1, &["switch-branch", "main"]);
     lsc_cli_sys(&work1, &["merge-branch", "task"]);
     lsc_cli_sys(&work1, &["log"]);
-}
->>>>>>> e23626bc
+}