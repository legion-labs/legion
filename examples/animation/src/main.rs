--- conflicted
+++ resolved
@@ -29,15 +29,11 @@
 use lgn_math::prelude::{Quat, Vec3};
 use lgn_source_control::{BranchName, RepositoryName};
 use lgn_tracing::{info, LevelFilter};
-<<<<<<< HEAD
-use sample_data::offline::Transform;
-=======
 use sample_data::{
     offline::{Light, Transform, Visual},
     LightType,
 };
 use std::{env, fs::OpenOptions, io::Write, path::PathBuf, sync::Arc};
->>>>>>> ad9ceb13
 
 #[derive(Debug, Copy, Clone, PartialEq, ArgEnum)]
 enum CompilersSource {
