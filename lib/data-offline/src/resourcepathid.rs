--- conflicted
+++ resolved
@@ -237,11 +237,7 @@
     pub fn last_transform(&self) -> Option<Transform> {
         match self.transforms.len() {
             0 => None,
-<<<<<<< HEAD
-            1 => Some((self.source.t, self.transforms[0].0)),
-=======
-            1 => Some(Transform::new(self.source.ty(), self.transforms[0].0)),
->>>>>>> 8dfc4b48
+            1 => Some(Transform::new(self.source.t, self.transforms[0].0)),
             _ => {
                 let len = self.transforms.len();
                 Some(Transform::new(
