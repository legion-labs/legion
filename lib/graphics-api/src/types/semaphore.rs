#[cfg(feature = "vulkan")]
use crate::backends::vulkan::VulkanSemaphore;
<<<<<<< HEAD
use crate::DeviceContext;

#[derive(Clone, Copy)]
pub struct Semaphore {
=======
use crate::{deferred_drop::Drc, DeviceContext, GfxResult};

struct SemaphoreInner {
    device_context: DeviceContext,

    // Set to true when an operation is scheduled to signal this semaphore
    // Cleared when an operation is scheduled to consume this semaphore
    signal_available: AtomicBool,

>>>>>>> 6ea45b78
    #[cfg(feature = "vulkan")]
    platform_semaphore: VulkanSemaphore,
}

<<<<<<< HEAD
=======
pub struct Semaphore {
    inner: Drc<SemaphoreInner>,
}

impl Drop for SemaphoreInner {
    fn drop(&mut self) {
        #[cfg(any(feature = "vulkan"))]
        self.platform_semaphore.destroy(&self.device_context);
    }
}

>>>>>>> 6ea45b78
impl Semaphore {
    pub fn new(device_context: &DeviceContext) -> Self {
        #[cfg(feature = "vulkan")]
        let platform_semaphore = VulkanSemaphore::new(device_context);

<<<<<<< HEAD
        Self {
            #[cfg(any(feature = "vulkan"))]
            platform_semaphore,
        }
    }

    pub fn destroy(&mut self, device_context: &DeviceContext) {
        #[cfg(any(feature = "vulkan"))]
        self.platform_semaphore.destroy(device_context);
=======
        Ok(Self {
            inner: device_context.deferred_dropper().new_drc(SemaphoreInner {
                device_context: device_context.clone(),
                signal_available: AtomicBool::new(false),
                #[cfg(any(feature = "vulkan"))]
                platform_semaphore,
            }),
        })
    }

    pub fn signal_available(&self) -> bool {
        self.inner.signal_available.load(Ordering::Relaxed)
    }

    #[cfg(any(feature = "vulkan"))]
    pub fn set_signal_available(&self, available: bool) {
        self.inner
            .signal_available
            .store(available, Ordering::Relaxed);
>>>>>>> 6ea45b78
    }

    #[cfg(feature = "vulkan")]
    pub(crate) fn platform_semaphore(&self) -> &VulkanSemaphore {
        &self.inner.platform_semaphore
    }
}<|MERGE_RESOLUTION|>--- conflicted
+++ resolved
@@ -1,11 +1,5 @@
 #[cfg(feature = "vulkan")]
 use crate::backends::vulkan::VulkanSemaphore;
-<<<<<<< HEAD
-use crate::DeviceContext;
-
-#[derive(Clone, Copy)]
-pub struct Semaphore {
-=======
 use crate::{deferred_drop::Drc, DeviceContext, GfxResult};
 
 struct SemaphoreInner {
@@ -15,13 +9,10 @@
     // Cleared when an operation is scheduled to consume this semaphore
     signal_available: AtomicBool,
 
->>>>>>> 6ea45b78
     #[cfg(feature = "vulkan")]
     platform_semaphore: VulkanSemaphore,
 }
 
-<<<<<<< HEAD
-=======
 pub struct Semaphore {
     inner: Drc<SemaphoreInner>,
 }
@@ -33,23 +24,11 @@
     }
 }
 
->>>>>>> 6ea45b78
 impl Semaphore {
     pub fn new(device_context: &DeviceContext) -> Self {
         #[cfg(feature = "vulkan")]
         let platform_semaphore = VulkanSemaphore::new(device_context);
 
-<<<<<<< HEAD
-        Self {
-            #[cfg(any(feature = "vulkan"))]
-            platform_semaphore,
-        }
-    }
-
-    pub fn destroy(&mut self, device_context: &DeviceContext) {
-        #[cfg(any(feature = "vulkan"))]
-        self.platform_semaphore.destroy(device_context);
-=======
         Ok(Self {
             inner: device_context.deferred_dropper().new_drc(SemaphoreInner {
                 device_context: device_context.clone(),
@@ -69,7 +48,6 @@
         self.inner
             .signal_available
             .store(available, Ordering::Relaxed);
->>>>>>> 6ea45b78
     }
 
     #[cfg(feature = "vulkan")]
