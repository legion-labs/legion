[package]
name = "lgn-source-control"
version = "0.1.0"
authors = ["mad-legion <mad@legionlabs.com>"]
edition = "2021"
license = "MIT OR Apache-2.0"

[dependencies]
anyhow = "1"
async-trait = "0.1"
async-recursion = "0.3"
<<<<<<< HEAD
aws-config = "0.2"
aws-sdk-s3 = "0.2"
bytes = "1"
=======
aws-config = "0.3"
aws-sdk-s3 = "0.3"
>>>>>>> 0682f62f
chrono = "0.4"
diffy = "0.2"
dirs = "4.0"
git2 = { version = "0.13", features = ["vendored-openssl"] }
glob = "0.3"
http = "0.2"
lgn-telemetry = { path = "../telemetry", version = "0.1.0" }
log = "0.4"
lz4 = "1.23"
path-clean = "0.1"
pin-project = "1"
reqwest = { version = "0.11", features = ["blocking"] }
serde = { version = "1.0", features = ["derive"] }
serde_json = "1.0"
sha2 = "0.10"
sqlx = { version = "0.5", features = [
    "sqlite",
    "any",
    "mysql",
    "runtime-tokio-native-tls",
] }
thiserror = "1"
tokio = { version = "1.13", features = ["full"] }
tokio-util = { version = "0.6.9", features = ["full"] }
tokio-stream = "0.1.8"
unicase = "2.6"
url = "2.2"
uuid = { version = "0.8", features = ["serde", "v4"] }
whoami = "1.2"<|MERGE_RESOLUTION|>--- conflicted
+++ resolved
@@ -9,14 +9,9 @@
 anyhow = "1"
 async-trait = "0.1"
 async-recursion = "0.3"
-<<<<<<< HEAD
-aws-config = "0.2"
-aws-sdk-s3 = "0.2"
-bytes = "1"
-=======
 aws-config = "0.3"
 aws-sdk-s3 = "0.3"
->>>>>>> 0682f62f
+bytes = "1"
 chrono = "0.4"
 diffy = "0.2"
 dirs = "4.0"
