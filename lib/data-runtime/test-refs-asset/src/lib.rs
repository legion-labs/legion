--- conflicted
+++ resolved
@@ -5,13 +5,8 @@
 use std::{any::Any, io, sync::Arc};
 
 use byteorder::{LittleEndian, ReadBytesExt};
-<<<<<<< HEAD
-use legion_data_runtime::{
+use lgn_data_runtime::{
     resource, Asset, AssetLoader, AssetRegistry, Reference, Resource, ResourceId, ResourceType,
-=======
-use lgn_data_runtime::{
-    resource, Asset, AssetLoader, AssetRegistry, Reference, Resource, ResourceId,
->>>>>>> a9daba27
 };
 /// Asset temporarily used for testing.
 ///
