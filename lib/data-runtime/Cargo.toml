--- conflicted
+++ resolved
@@ -6,14 +6,9 @@
 license = "MIT OR Apache-2.0"
 
 [dependencies]
-<<<<<<< HEAD
-legion-content-store = { path = "../content-store" }
-legion-data-runtime-macros = { path = "macros" }
-legion-utils = { path = "../utils" }
-=======
 lgn-content-store = { path = "../content-store", version = "0.1.0" }
 lgn-data-runtime-macros = { path = "macros", version = "0.1.0" }
->>>>>>> a9daba27
+lgn-utils = { path = "../utils", version = "0.1.0" }
 
 byteorder = "1.4"
 crossbeam-channel = "0.5.1"
