--- conflicted
+++ resolved
@@ -1,4 +1,3 @@
-<<<<<<< HEAD
 use std::collections::HashMap;
 
 use lgn_data_runtime::prelude::*;
@@ -7,19 +6,6 @@
 use lgn_tracing::warn;
 
 use crate::ResourceMetaInfo;
-=======
-use lgn_animation::components::RuntimeAnimationClip;
-use lgn_asset_registry::AssetToEntityMap;
-use lgn_core::Name;
-use lgn_data_runtime::{AssetRegistry, ResourceDescriptor, ResourceTypeAndId};
-use lgn_ecs::prelude::{Commands, Query};
-use lgn_graphics_data::runtime::ModelReferenceType;
-use lgn_graphics_renderer::components::{LightComponent, LightType, VisualComponent};
-use lgn_hierarchy::prelude::{BuildChildren, Children, Parent};
-use lgn_tracing::{error, info, warn};
-use lgn_transform::components::{GlobalTransform, Transform};
-use sample_data::runtime as runtime_data;
->>>>>>> 7794ed95
 
 pub struct SceneInstance {
     root_resource: ResourceTypeAndId,
@@ -64,10 +50,10 @@
             let runtime_entity = handle.get();
             if runtime_entity.is_none() {
                 if handle.id().kind != sample_data::runtime::Instance::TYPE {
-                    warn!(
-                        "Failed to spawn {:?}. Resource not found in AssetRegistry ",
+                warn!(
+                    "Failed to spawn {:?}. Resource not found in AssetRegistry ",
                         handle.id()
-                    );
+                );
                 }
                 continue;
             }
@@ -203,57 +189,7 @@
                     component.downcast_ref::<runtime_data::GltfLoader>()
                 {
                     // nothing to do
-<<<<<<< HEAD
-=======
-                } else if let Some(physics) =
-                    component.downcast_ref::<lgn_physics::runtime::PhysicsRigidBox>()
-                {
-                    entity.insert(physics.clone());
-                } else if let Some(physics) =
-                    component.downcast_ref::<lgn_physics::runtime::PhysicsRigidCapsule>()
-                {
-                    entity.insert(physics.clone());
-                } else if let Some(physics) =
-                    component.downcast_ref::<lgn_physics::runtime::PhysicsRigidConvexMesh>()
-                {
-                    entity.insert(physics.clone());
-                } else if let Some(physics) =
-                    component.downcast_ref::<lgn_physics::runtime::PhysicsRigidHeightField>()
-                {
-                    entity.insert(physics.clone());
-                } else if let Some(physics) =
-                    component.downcast_ref::<lgn_physics::runtime::PhysicsRigidPlane>()
-                {
-                    entity.insert(physics.clone());
-                } else if let Some(physics) =
-                    component.downcast_ref::<lgn_physics::runtime::PhysicsRigidSphere>()
-                {
-                    entity.insert(physics.clone());
-                } else if let Some(physics) =
-                    component.downcast_ref::<lgn_physics::runtime::PhysicsRigidTriangleMesh>()
-                {
-                    entity.insert(physics.clone());
-                } else if let Some(physics_settings) =
-                    component.downcast_ref::<lgn_physics::runtime::PhysicsSceneSettings>()
-                {
-                    entity.insert(physics_settings.clone());
-                } else if let Some(camera_setup) =
-                    component.downcast_ref::<lgn_graphics_data::runtime::CameraSetup>()
-                {
-                    entity.insert(camera_setup.clone());
-                } else if let Some(animation_data) =
-                    component.downcast_ref::<lgn_animation::runtime::AnimationTrack>()
-                {
-                    let runtime_animation_data = RuntimeAnimationClip::new(animation_data);
-                    entity.insert(runtime_animation_data);
-                } else {
-                    error!(
-                        "Unhandle component type {} in entity {}",
-                        component.get_type().get_type_name(),
-                        resource_id,
-                    );
->>>>>>> 7794ed95
-                }
+            }
 
             }*/
 
