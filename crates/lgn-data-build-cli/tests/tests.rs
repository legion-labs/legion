use std::{fs, sync::Arc};

use generic_data::{
    offline::RefsAsset,
    offline::{IntegerAsset, TestResource, TextResource},
};
use lgn_data_build::{DataBuild, DataBuildOptions};
use lgn_data_compiler::{
    compiler_api::CompilationEnv, compiler_node::CompilerRegistryOptions, Locale, Platform, Target,
};
use lgn_data_offline::{Project, SourceResource};
use lgn_data_runtime::{AssetRegistryOptions, ResourceDescriptor, ResourcePathId};
use lgn_source_control::{BranchName, RepositoryIndex, RepositoryName};
use serial_test::serial;

static DATABUILD_EXE: &str = env!("CARGO_BIN_EXE_data-build");

#[tokio::test]
#[serial]
async fn build_device() {
    let work_dir = tempfile::tempdir().unwrap();
    std::env::set_var("WORK_DIR", work_dir.path().to_str().unwrap());

    let legion_toml = include_str!("legion.toml");
    fs::write(work_dir.path().join("legion.toml"), legion_toml).unwrap();
    std::env::set_var(
        "LGN_CONFIG",
        work_dir.path().join("legion.toml").to_str().unwrap(),
    );

    let project_dir = work_dir.path();
    let output_dir = work_dir.path();
    let repository_index = lgn_source_control::Config::load_and_instantiate_repository_index()
        .await
        .unwrap();
    let repository_name: RepositoryName = "default".parse().unwrap();
    let branch_name: BranchName = "main".parse().unwrap();
    repository_index
        .create_repository(&repository_name)
        .await
        .unwrap();
    let source_control_content_provider = Arc::new(
        lgn_content_store::Config::load_and_instantiate_persistent_provider()
            .await
            .unwrap(),
    );
    let data_content_provider = Arc::new(
        lgn_content_store::Config::load_and_instantiate_volatile_provider()
            .await
            .unwrap(),
    );

    let initial_content = "foo";

    // create project that contains test resource.
    let mut project = Project::new(
        &repository_index,
        &repository_name,
        &branch_name,
        Arc::clone(&source_control_content_provider),
    )
    .await
    .expect("new project");

    let source_id = {
        let mut resource = TestResource::new_named("test_source");
        resource.content = initial_content.to_string();

<<<<<<< HEAD
        let source_id = project
            .add_resource(&resource)
=======
        project
            .add_resource(
                ResourcePathName::new("test_source"),
                refs_resource::TestResource::TYPE,
                &resource,
                &resources,
            )
>>>>>>> 1b11510a
            .await
            .expect("adding the resource")
    };

    let target_dir = {
        std::env::current_exe().ok().map_or_else(
            || panic!("cannot find test directory"),
            |mut path| {
                path.pop();
                if path.ends_with("deps") {
                    path.pop();
                }
                path
            },
        )
    };

    // create build index.
    let mut build = DataBuildOptions::new_with_sqlite_output(
        &output_dir,
        CompilerRegistryOptions::local_compilers(target_dir),
        Arc::clone(&source_control_content_provider),
        Arc::clone(&data_content_provider),
    )
    .create(&project)
    .await
    .expect("new build index");
    build.source_pull(&project).await.expect("successful pull");

    // the transformation below will reverse source resource's content.
    let derived = ResourcePathId::from(source_id).push(RefsAsset::TYPE);
    let derived_content = initial_content.chars().rev().collect::<String>();

    // build derived resource first, so that buildindex is aware of the
    // ResourcePathId
    build
        .compile(
            derived.clone(),
            &CompilationEnv {
                target: Target::Game,
                platform: Platform::Windows,
                locale: Locale::new("en"),
            },
        )
        .await
        .expect("successful compilation");

    assert_eq!(
        build
            .lookup_pathid(derived.resource_id())
            .await
            .unwrap()
            .as_ref(),
        Some(&derived)
    );

    // create resource registry that uses the 'build device'

    let mut options = AssetRegistryOptions::new()
        .add_device_build(
            Arc::clone(&data_content_provider),
            project.source_manifest_id(),
            None,
            DATABUILD_EXE,
            &DataBuildOptions::output_db_path_dir(output_dir, project_dir, DataBuild::version()),
            repository_name.as_str(),
            branch_name.as_str(),
            true,
        )
        .await;

    generic_data::register_types(&mut options);
    let registry = options.create().await;

    // build needs to be dropped to flush recorded ResourcePathIds to disk
    std::mem::drop(build);

    // load (and build/fetch from cache) derived resource
    let derived_id = derived.resource_id();
    {
        let handle = registry
            .load_async::<RefsAsset>(derived_id)
            .await
            .expect("loaded asset");

        let resource = handle.get().expect("loaded asset");
        assert_eq!(resource.content, derived_content);
    }

    // change content
    let changed_content = "bar";
    let changed_derived_content = changed_content.chars().rev().collect::<String>();
    {
        let mut resource = project
            .load_resource::<TestResource>(source_id)
            .await
            .expect("existing resource");

        resource.content = changed_content.to_string();

        project
            .save_resource(source_id, resource.as_ref())
            .await
            .expect("successful save");
    }

    registry.update();

    // load (and recompile) the changed resource
    let handle = registry.load_async::<RefsAsset>(derived_id).await.unwrap();

    let resource = handle.get().expect("loaded asset");
    assert_eq!(resource.content, changed_derived_content);
}

#[tokio::test]
#[serial]
async fn no_intermediate_resource() {
    let work_dir = tempfile::tempdir().unwrap();
    std::env::set_var("WORK_DIR", work_dir.path().to_str().unwrap());

    let legion_toml = include_str!("legion.toml");
    fs::write(work_dir.path().join("legion.toml"), legion_toml).unwrap();
    std::env::set_var(
        "LGN_CONFIG",
        work_dir.path().join("legion.toml").to_str().unwrap(),
    );

    let project_dir = work_dir.path();
    let output_dir = work_dir.path();
    let repository_index = lgn_source_control::Config::load_and_instantiate_repository_index()
        .await
        .unwrap();
    let repository_name: RepositoryName = "default".parse().unwrap();
    let branch_name: BranchName = "main".parse().unwrap();
    repository_index
        .create_repository(&repository_name)
        .await
        .unwrap();
    let source_control_content_provider = Arc::new(
        lgn_content_store::Config::load_and_instantiate_persistent_provider()
            .await
            .unwrap(),
    );
    let data_content_provider = Arc::new(
        lgn_content_store::Config::load_and_instantiate_volatile_provider()
            .await
            .unwrap(),
    );

    // create project that contains test resource.
    let (resource_id, source_manifest_id) = {
        let mut project = Project::new(
            &repository_index,
            &repository_name,
            &branch_name,
            Arc::clone(&source_control_content_provider),
        )
        .await
        .expect("new project");

        let resource_id = {
<<<<<<< HEAD
            let resource = TestResource::new_named("test_source");
            let resource_id = project
                .add_resource(&resource)
=======
            let resources = AssetRegistryOptions::new()
                .add_processor::<refs_resource::TestResource>()
                .create()
                .await;

            let resource = resources
                .new_resource(refs_resource::TestResource::TYPE)
                .expect("new resource");

            project
                .add_resource(
                    ResourcePathName::new("test_source"),
                    refs_resource::TestResource::TYPE,
                    &resource,
                    &resources,
                )
>>>>>>> 1b11510a
                .await
                .expect("adding the resource")
        };

        let mut build = DataBuildOptions::new(
            DataBuildOptions::output_db_path_dir(output_dir, &project_dir, DataBuild::version()),
            Arc::clone(&source_control_content_provider),
            Arc::clone(&data_content_provider),
            CompilerRegistryOptions::default(),
        )
        .create(&project)
        .await
        .expect("new build index");
        build.source_pull(&project).await.expect("successful pull");

        (resource_id, project.source_manifest_id())
    };

    let compile_path = ResourcePathId::from(resource_id).push(RefsAsset::TYPE);

    let mut command = {
        let target = "game";
        let platform = "windows";
        let locale = "en";
        let mut command = std::process::Command::new(DATABUILD_EXE);
        command.arg("compile");
        command.arg(compile_path.to_string());
        command.arg(format!("--target={}", target));
        command.arg(format!("--platform={}", platform));
        command.arg(format!("--locale={}", locale));
        command.arg(format!("--output={}", output_dir.to_str().unwrap()));
        command.arg(format!("--repository-name={}", repository_name));
        command.arg(format!("--branch-name={}", branch_name));
        command.arg(format!("--source-manifest-id={}", source_manifest_id));
        command
    };

    let output = command.output().expect("valid output");
    if !output.status.success() {
        println!(
            "{:?}",
            std::str::from_utf8(&output.stdout).expect("valid utf8")
        );
        println!(
            "{:?}",
            std::str::from_utf8(&output.stderr).expect("valid utf8")
        );
    }

    assert!(output.status.success());
    let _manifest: lgn_data_compiler::CompiledResources =
        serde_json::from_slice(&output.stdout).expect("valid manifest");
}

#[tokio::test]
#[serial]
async fn with_intermediate_resource() {
    let work_dir = tempfile::tempdir().unwrap();
    std::env::set_var("WORK_DIR", work_dir.path().to_str().unwrap());

    let legion_toml = include_str!("legion.toml");
    fs::write(work_dir.path().join("legion.toml"), legion_toml).unwrap();
    std::env::set_var(
        "LGN_CONFIG",
        work_dir.path().join("legion.toml").to_str().unwrap(),
    );

    let output_dir = work_dir.path();
    let repository_index = lgn_source_control::Config::load_and_instantiate_repository_index()
        .await
        .unwrap();
    let repository_name: RepositoryName = "default".parse().unwrap();
    let branch_name: BranchName = "main".parse().unwrap();
    repository_index
        .create_repository(&repository_name)
        .await
        .unwrap();

    let source_control_content_provider = Arc::new(
        lgn_content_store::Config::load_and_instantiate_persistent_provider()
            .await
            .unwrap(),
    );
    let data_content_provider = Arc::new(
        lgn_content_store::Config::load_and_instantiate_volatile_provider()
            .await
            .unwrap(),
    );

    // create project that contains test resource.
    let (resource_id, source_manifest_id) = {
        let mut project = Project::new(
            &repository_index,
            &repository_name,
            &branch_name,
            Arc::clone(&source_control_content_provider),
        )
        .await
        .expect("new project");

        let resource_id = {
            let resource = TextResource::new_named("test_source");

<<<<<<< HEAD
            let resource_id = project
                .add_resource(&resource)
=======
            project
                .add_resource(
                    ResourcePathName::new("test_source"),
                    text_resource::TextResource::TYPE,
                    &resource,
                    &resources,
                )
>>>>>>> 1b11510a
                .await
                .expect("adding the resource")
        };

        let mut build = DataBuildOptions::new_with_sqlite_output(
            &output_dir,
            CompilerRegistryOptions::default(),
            Arc::clone(&source_control_content_provider),
            Arc::clone(&data_content_provider),
        )
        .create(&project)
        .await
        .expect("new build index");
        build.source_pull(&project).await.expect("successful pull");

        (resource_id, project.source_manifest_id())
    };

    let compile_path = ResourcePathId::from(resource_id)
        .push(TextResource::TYPE)
        .push(IntegerAsset::TYPE);

    let mut command = {
        let target = "game";
        let platform = "windows";
        let locale = "en";
        let mut command = std::process::Command::new(DATABUILD_EXE);
        //command.env("LGN_CONFIG", legion_toml);
        command.arg("compile");
        command.arg(compile_path.to_string());
        command.arg(format!("--target={}", target));
        command.arg(format!("--platform={}", platform));
        command.arg(format!("--locale={}", locale));
        command.arg(format!("--output={}", output_dir.to_str().unwrap()));
        command.arg(format!("--repository-name={}", repository_name));
        command.arg(format!("--branch-name={}", branch_name));
        command.arg(format!("--source-manifest-id={}", source_manifest_id));
        command
    };

    let output = command.output().expect("valid output");
    if !output.status.success() {
        println!(
            "{:?}",
            std::str::from_utf8(&output.stdout).expect("valid utf8")
        );
        println!(
            "{:?}",
            std::str::from_utf8(&output.stderr).expect("valid utf8")
        );
    }

    assert!(output.status.success());
    let _manifest: lgn_data_compiler::CompiledResources =
        serde_json::from_slice(&output.stdout).expect("valid manifest");
}<|MERGE_RESOLUTION|>--- conflicted
+++ resolved
@@ -1,9 +1,6 @@
 use std::{fs, sync::Arc};
 
-use generic_data::{
-    offline::RefsAsset,
-    offline::{IntegerAsset, TestResource, TextResource},
-};
+use generic_data::offline::{IntegerAsset, RefsAsset, TestResource, TextResource};
 use lgn_data_build::{DataBuild, DataBuildOptions};
 use lgn_data_compiler::{
     compiler_api::CompilationEnv, compiler_node::CompilerRegistryOptions, Locale, Platform, Target,
@@ -66,20 +63,11 @@
         let mut resource = TestResource::new_named("test_source");
         resource.content = initial_content.to_string();
 
-<<<<<<< HEAD
         let source_id = project
             .add_resource(&resource)
-=======
-        project
-            .add_resource(
-                ResourcePathName::new("test_source"),
-                refs_resource::TestResource::TYPE,
-                &resource,
-                &resources,
-            )
->>>>>>> 1b11510a
-            .await
-            .expect("adding the resource")
+            .await
+            .expect("adding the resource");
+        source_id
     };
 
     let target_dir = {
@@ -240,30 +228,12 @@
         .expect("new project");
 
         let resource_id = {
-<<<<<<< HEAD
             let resource = TestResource::new_named("test_source");
             let resource_id = project
                 .add_resource(&resource)
-=======
-            let resources = AssetRegistryOptions::new()
-                .add_processor::<refs_resource::TestResource>()
-                .create()
-                .await;
-
-            let resource = resources
-                .new_resource(refs_resource::TestResource::TYPE)
-                .expect("new resource");
-
-            project
-                .add_resource(
-                    ResourcePathName::new("test_source"),
-                    refs_resource::TestResource::TYPE,
-                    &resource,
-                    &resources,
-                )
->>>>>>> 1b11510a
                 .await
-                .expect("adding the resource")
+                .expect("adding the resource");
+            resource_id
         };
 
         let mut build = DataBuildOptions::new(
@@ -365,20 +335,11 @@
         let resource_id = {
             let resource = TextResource::new_named("test_source");
 
-<<<<<<< HEAD
             let resource_id = project
                 .add_resource(&resource)
-=======
-            project
-                .add_resource(
-                    ResourcePathName::new("test_source"),
-                    text_resource::TextResource::TYPE,
-                    &resource,
-                    &resources,
-                )
->>>>>>> 1b11510a
                 .await
-                .expect("adding the resource")
+                .expect("adding the resource");
+            resource_id
         };
 
         let mut build = DataBuildOptions::new_with_sqlite_output(
