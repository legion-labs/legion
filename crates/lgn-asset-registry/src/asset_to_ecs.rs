use std::sync::Arc;

use lgn_core::Name;
use lgn_data_runtime::{AssetRegistry, HandleUntyped, Resource, ResourceTypeAndId};
use lgn_ecs::prelude::*;
use lgn_renderer::{
    components::{RotationComponent, StaticMesh},
    resources::{DefaultMaterialType, DefaultMeshes},
};
use lgn_scripting::components::ECSScriptComponent;
use lgn_tracing::info;
use lgn_transform::prelude::*;
use sample_data_runtime as runtime_data;

use crate::asset_entities::AssetToEntityMap;

pub(crate) fn load_ecs_asset<T>(
    asset_id: &ResourceTypeAndId,
    handle: &HandleUntyped,
    registry: &ResMut<'_, Arc<AssetRegistry>>,
    commands: &mut Commands<'_, '_>,
    asset_to_entity_map: &mut ResMut<'_, AssetToEntityMap>,
    default_meshes: &Res<'_, DefaultMeshes>,
) -> bool
where
    T: AssetToECS + Resource + 'static,
{
    if asset_id.kind == T::TYPE {
        if let Some(asset) = handle.get::<T>(registry) {
            let entity = T::create_in_ecs(
                commands,
                &asset,
                asset_id,
                asset_to_entity_map,
                default_meshes,
            );

            if let Some(entity_id) = entity {
                if let Some(old_entity) = asset_to_entity_map.insert(*asset_id, entity_id) {
                    if entity_id.to_bits() != old_entity.to_bits() {
                        commands.entity(old_entity).despawn();
                    }
                }

                info!(
                    "Loaded {}: {} -> ECS id: {:?}",
                    T::TYPENAME,
                    asset_id.id,
                    entity_id,
                );
            } else {
                info!("Loaded {}: {}", T::TYPENAME, *asset_id);
            }
        }

        true
    } else {
        false
    }
}

pub(crate) trait AssetToECS {
    fn create_in_ecs(
        _commands: &mut Commands<'_, '_>,
        _asset: &Self,
        _asset_id: &ResourceTypeAndId,
        _asset_to_entity_map: &ResMut<'_, AssetToEntityMap>,
        _default_meshes: &Res<'_, DefaultMeshes>,
    ) -> Option<Entity> {
        None
    }
}

impl AssetToECS for runtime_data::Entity {
    fn create_in_ecs(
        commands: &mut Commands<'_, '_>,
        runtime_entity: &Self,
        asset_id: &ResourceTypeAndId,
        asset_to_entity_map: &ResMut<'_, AssetToEntityMap>,
        default_meshes: &Res<'_, DefaultMeshes>,
    ) -> Option<Entity> {
        let mut entity = if let Some(entity) = asset_to_entity_map.get(*asset_id) {
            commands.entity(entity)
        } else {
            commands.spawn()
        };

        let mut transform_inserted = false;
        for component in &runtime_entity.components {
            if let Some(transform) = component.downcast_ref::<runtime_data::Transform>() {
                entity.insert(Transform {
                    translation: transform.position,
                    rotation: transform.rotation,
                    scale: transform.scale,
                });
                transform_inserted = true;
            } else if let Some(static_mesh) = component.downcast_ref::<runtime_data::StaticMesh>() {
                entity.insert(StaticMesh::from_default_meshes(
                    default_meshes,
                    static_mesh.mesh_id,
                    (255, 0, 0).into(),
                    DefaultMaterialType::Default,
                ));
            } else if let Some(script) = component.downcast_ref::<runtime_data::ScriptComponent>() {
                if script.script.is_none() {
                    continue;
                }
                entity.insert(ECSScriptComponent {
                    input_values: script.input_values.clone(),
                    entry_fn: script.entry_fn.clone(),
                    lib_path: script.lib_path.clone(),
                });
            }
            // } else if let Some(visual) = component.downcast_ref::<runtime_data::Visual>() {
            // } else if let Some(gi) = component.downcast_ref::<runtime_data::GlobalIllumination>() {
            // } else if let Some(nav_mesh) = component.downcast_ref::<runtime_data::NavMesh>() {
            // } else if let Some(view) = component.downcast_ref::<runtime_data::View>() {
            // } else if let Some(light) = component.downcast_ref::<runtime_data::Light>() {
            // } else if let Some(physics) = component.downcast_ref::<runtime_data::Physics>() {
        }

        if !transform_inserted {
            entity.insert(Transform::identity());
        }
        entity.insert(GlobalTransform::identity());

        // parent, if it exists, must already be loaded since parents load their
        // children
        let parent = runtime_entity
            .parent
            .as_ref()
            .and_then(|parent| asset_to_entity_map.get(parent.id()));

        if let Some(parent) = parent {
            entity.insert(Parent(parent));
        }

        let entity_id = entity.id();

        if let Some(parent) = parent {
            commands.entity(parent).push_children(&[entity_id]);
        }

        Some(entity_id)
    }
}

impl AssetToECS for runtime_data::Instance {
    fn create_in_ecs(
        commands: &mut Commands<'_, '_>,
        _instance: &Self,
        asset_id: &ResourceTypeAndId,
        asset_to_entity_map: &ResMut<'_, AssetToEntityMap>,
        _default_meshes: &Res<'_, DefaultMeshes>,
    ) -> Option<Entity> {
        let entity = if let Some(entity) = asset_to_entity_map.get(*asset_id) {
            commands.entity(entity)
        } else {
            commands.spawn()
        };
        Some(entity.id())
    }
}

impl AssetToECS for lgn_graphics_runtime::Material {}

impl AssetToECS for runtime_data::Mesh {}

impl AssetToECS for lgn_graphics_runtime::Texture {}

impl AssetToECS for generic_data::runtime::DebugCube {
    fn create_in_ecs(
        commands: &mut Commands<'_, '_>,
        instance: &Self,
        asset_id: &ResourceTypeAndId,
        asset_to_entity_map: &ResMut<'_, AssetToEntityMap>,
        default_meshes: &Res<'_, DefaultMeshes>,
    ) -> Option<Entity> {
        let mut entity = if let Some(entity) = asset_to_entity_map.get(*asset_id) {
            commands.entity(entity)
        } else {
            commands.spawn()
        };

        if !instance.name.is_empty() {
            entity.insert(Name::new(instance.name.clone()));
        }
        entity.insert(Transform {
            translation: instance.position,
            rotation: instance.rotation,
            scale: instance.scale,
        });
<<<<<<< HEAD
=======

        entity.insert(GlobalTransform::default());
        entity.insert(StaticMesh {
            mesh_id: instance.mesh_id,
            color: instance.color,
            vertex_offset: default_meshes.mesh_offset_from_id(instance.mesh_id as u32),
            num_vertices: default_meshes
                .mesh_from_id(instance.mesh_id as u32)
                .num_vertices() as u32,
            world_offset: 0,
            picking_id: 0,
        });
>>>>>>> 037594ba

        entity.insert(GlobalTransform::default());

        entity.insert(StaticMesh::from_default_meshes(
            default_meshes,
            instance.mesh_id,
            instance.color,
            DefaultMaterialType::Default,
        ));
        entity.insert(RotationComponent {
            rotation_speed: (
                instance.rotation_speed.x,
                instance.rotation_speed.y,
                instance.rotation_speed.z,
            ),
        });

        Some(entity.id())
    }
}

impl AssetToECS for generic_data::runtime::EntityDc {
    fn create_in_ecs(
        commands: &mut Commands<'_, '_>,
        entity: &Self,
        asset_id: &ResourceTypeAndId,
        asset_to_entity_map: &ResMut<'_, AssetToEntityMap>,
        default_meshes: &Res<'_, DefaultMeshes>,
    ) -> Option<Entity> {
        let mut ecs_entity = if let Some(entity) = asset_to_entity_map.get(*asset_id) {
            commands.entity(entity)
        } else {
            commands.spawn()
        };

        let entity_id = ecs_entity.id();

        for component in &entity.components {
            if let Some(transform_component) =
                component.downcast_ref::<generic_data::runtime::TransformComponent>()
            {
                ecs_entity.insert(Transform {
                    translation: transform_component.position,
                    rotation: transform_component.rotation,
                    scale: transform_component.scale,
                });
                ecs_entity.insert(GlobalTransform::identity());
            } else if let Some(static_mesh_component) =
                component.downcast_ref::<generic_data::runtime::StaticMeshComponent>()
            {
<<<<<<< HEAD
                ecs_entity.insert(StaticMesh::from_default_meshes(
                    default_meshes,
                    static_mesh_component.mesh_id,
                    static_mesh_component.color,
                    DefaultMaterialType::Default,
                ));
=======
                let mut mesh_id = static_mesh_component.mesh_id as u32;
                if mesh_id > lgn_renderer::resources::DefaultMeshId::RotationRing as u32 {
                    mesh_id = 0;
                }

                ecs_entity.insert(StaticMesh {
                    mesh_id: static_mesh_component.mesh_id,
                    color: static_mesh_component.color,
                    vertex_offset: default_meshes.mesh_offset_from_id(mesh_id),
                    num_vertices: default_meshes.mesh_from_id(mesh_id).num_vertices() as u32,
                    world_offset: 0,
                    picking_id: 0,
                });
>>>>>>> 037594ba
            } else if let Some(light_component) =
                component.downcast_ref::<generic_data::runtime::LightComponent>()
            {
                ecs_entity.insert(light_component.clone());
            }
        }

        // try to hook the parent
        if let Some(parent_id) = entity.parent.as_ref() {
            if let Some(parent) = asset_to_entity_map.get(parent_id.id()) {
                ecs_entity.insert(Parent(parent));
                ecs_entity
                    .commands()
                    .entity(parent)
                    .push_children(&[entity_id]);
            }
        }

        // try to hook the children
        for child_ref in &entity.children {
            if let Some(child_entity) = asset_to_entity_map.get(child_ref.id()) {
                ecs_entity.push_children(&[child_entity]);
            }
        }
        Some(entity_id)
    }
}

/*impl AssetToECS for runtime_data::Script {
    fn create_in_ecs(
        commands: &mut Commands<'_, '_>,
        _instance: &Self,
        _asset_to_entity_map: &ResMut<'_, AssetToEntityMap>,
        _default_meshes: &Res<'_, DefaultMeshes>,
    ) -> Option<Entity> {
        let entity = commands.spawn();

        Some(entity.id())
    }
}*/<|MERGE_RESOLUTION|>--- conflicted
+++ resolved
@@ -190,24 +190,7 @@
             rotation: instance.rotation,
             scale: instance.scale,
         });
-<<<<<<< HEAD
-=======
-
         entity.insert(GlobalTransform::default());
-        entity.insert(StaticMesh {
-            mesh_id: instance.mesh_id,
-            color: instance.color,
-            vertex_offset: default_meshes.mesh_offset_from_id(instance.mesh_id as u32),
-            num_vertices: default_meshes
-                .mesh_from_id(instance.mesh_id as u32)
-                .num_vertices() as u32,
-            world_offset: 0,
-            picking_id: 0,
-        });
->>>>>>> 037594ba
-
-        entity.insert(GlobalTransform::default());
-
         entity.insert(StaticMesh::from_default_meshes(
             default_meshes,
             instance.mesh_id,
@@ -255,28 +238,12 @@
             } else if let Some(static_mesh_component) =
                 component.downcast_ref::<generic_data::runtime::StaticMeshComponent>()
             {
-<<<<<<< HEAD
                 ecs_entity.insert(StaticMesh::from_default_meshes(
                     default_meshes,
                     static_mesh_component.mesh_id,
                     static_mesh_component.color,
                     DefaultMaterialType::Default,
                 ));
-=======
-                let mut mesh_id = static_mesh_component.mesh_id as u32;
-                if mesh_id > lgn_renderer::resources::DefaultMeshId::RotationRing as u32 {
-                    mesh_id = 0;
-                }
-
-                ecs_entity.insert(StaticMesh {
-                    mesh_id: static_mesh_component.mesh_id,
-                    color: static_mesh_component.color,
-                    vertex_offset: default_meshes.mesh_offset_from_id(mesh_id),
-                    num_vertices: default_meshes.mesh_from_id(mesh_id).num_vertices() as u32,
-                    world_offset: 0,
-                    picking_id: 0,
-                });
->>>>>>> 037594ba
             } else if let Some(light_component) =
                 component.downcast_ref::<generic_data::runtime::LightComponent>()
             {
