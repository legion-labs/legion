--- conflicted
+++ resolved
@@ -4,13 +4,8 @@
 
     use lgn_content_store::Provider;
     use lgn_data_compiler::compiler_node::CompilerRegistryOptions;
-<<<<<<< HEAD
     use lgn_data_offline::Project;
-    use lgn_source_control::{LocalRepositoryIndex, RepositoryName};
-=======
-    use lgn_data_offline::resource::Project;
     use lgn_source_control::{BranchName, LocalRepositoryIndex, RepositoryName};
->>>>>>> 1b11510a
     use tempfile::TempDir;
 
     use crate::{databuild::DataBuild, output_index::OutputIndex, DataBuildOptions};
@@ -103,13 +98,8 @@
         {
             let _build = DataBuildOptions::new(
                 db_uri.clone(),
-<<<<<<< HEAD
                 Arc::clone(&source_control_content_provider),
                 Arc::clone(&data_content_provider),
-=======
-                source_control_content_provider,
-                data_content_provider,
->>>>>>> 1b11510a
                 CompilerRegistryOptions::default(),
             )
             .create(&project)
