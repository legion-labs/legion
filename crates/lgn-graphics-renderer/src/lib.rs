--- conflicted
+++ resolved
@@ -70,15 +70,11 @@
 
 mod renderdoc;
 
-<<<<<<< HEAD
 use crate::core::{
     GpuUploadManager, RenderCommandBuilder, RenderCommandManager, RenderCommandQueuePool,
-    RenderManagers, RenderObjectsBuilder, RenderResourcesBuilder,
+    RenderObjectsBuilder, RenderResourcesBuilder,
 };
-=======
-use crate::core::{GpuUploadManager, RenderCommandManager, RenderResourcesBuilder};
-use crate::features::ModelPlugin;
->>>>>>> fc231c81
+
 use crate::gpu_renderer::{ui_mesh_renderer, MeshRenderer};
 use crate::render_pass::TmpRenderPass;
 use crate::renderdoc::RenderDocManager;
@@ -255,12 +251,6 @@
         app.insert_resource(cgen_registry_list);
         app.insert_resource(RenderSurfaces::new());
         app.insert_resource(DebugDisplay::default());
-<<<<<<< HEAD
-        app.insert_resource(GpuInstanceManager::new(static_buffer.allocator()));
-        app.insert_resource(MissingVisualTracker::default());
-=======
-        app.insert_resource(LightingManager::new(device_context));
->>>>>>> fc231c81
         app.insert_resource(persistent_descriptor_set_manager);
         app.insert_resource(shared_resources_manager);
         app.insert_resource(texture_manager);
@@ -344,13 +334,10 @@
             .insert(transient_buffer)
             .insert(descriptor_heap_manager)
             .insert(transient_commandbuffer_manager)
-<<<<<<< HEAD
             .insert(graphics_queue.clone())
             .insert(light_manager)
             .insert(renderdoc_manager)
             .insert(render_objects)
-=======
-            .insert(graphics_queue)
             .insert(instance_manager)
             .insert(mesh_renderer)
             .insert(manipulation_manager)
@@ -359,7 +346,6 @@
             .insert(mesh_manager)
             .insert(material_manager)
             .insert(missing_visuals_tracker)
->>>>>>> fc231c81
             .finalize();
 
         let renderer = Renderer::new(
@@ -474,11 +460,7 @@
         ResMut<'_, Egui>,
         ResMut<'_, DebugDisplay>,
         ResMut<'_, PersistentDescriptorSetManager>,
-<<<<<<< HEAD
-        Res<'_, ModelManager>,
         EventReader<'_, '_, KeyboardInput>,
-=======
->>>>>>> fc231c81
     ),
     queries: (
         Query<'_, '_, &mut RenderSurface>,
@@ -489,28 +471,13 @@
     ),
 ) {
     // resources
-<<<<<<< HEAD
     let mut renderer = resources.0;
     let mut pipeline_manager = resources.1;
-    let mut mesh_renderer = resources.2;
-    let mesh_manager = resources.3;
-    let picking_manager = resources.4;
-    let instance_manager = resources.5;
-    let mut egui = resources.6;
-    let mut debug_display = resources.7;
-    let mut persistent_descriptor_set_manager = resources.8;
-    let model_manager = resources.9;
-    let mut keyboard_input_events = resources.10;
-=======
-    let renderer = resources.0;
-    // let bindless_texture_manager = resources.1;
-    let mut pipeline_manager = resources.2;
-    let picking_manager = resources.3;
-    let mut egui = resources.4;
-    let mut debug_display = resources.5;
-    let lighting_manager = resources.6;
-    let mut persistent_descriptor_set_manager = resources.7;
->>>>>>> fc231c81
+    let picking_manager = resources.2;
+    let mut egui = resources.3;
+    let mut debug_display = resources.4;
+    let mut persistent_descriptor_set_manager = resources.5;
+    let mut keyboard_input_events = resources.6;
 
     // queries
     let mut q_render_surfaces = queries.0;
@@ -593,19 +560,11 @@
         render_resources.get::<TransientCommandBufferManager>();
 
         //
-<<<<<<< HEAD
         // Begin frame (before commands)
         //
 
         render_scope.begin_frame();
         descriptor_heap_manager.begin_frame();
-=======
-        // Apply render commands
-        //
-        render_resources
-            .get::<RenderCommandManager>()
-            .apply(&render_resources);
->>>>>>> fc231c81
 
         device_context.free_gpu_memory();
         device_context.inc_current_cpu_frame();
@@ -773,9 +732,17 @@
 
                 let mut cmd_buffer_handle =
                     render_context.transient_commandbuffer_allocator.acquire();
-                let cmd_buffer = cmd_buffer_handle.as_mut();
-
-<<<<<<< HEAD
+            let cmd_buffer = cmd_buffer_handle.as_mut();
+
+            cmd_buffer.begin();
+
+            mesh_renderer.gen_occlusion_and_cull(
+                &mut render_context,
+                cmd_buffer,
+                &mut render_surface,
+                &instance_manager,
+            );
+
             cmd_buffer.cmd_bind_index_buffer(static_buffer.index_buffer_binding());
             cmd_buffer.cmd_bind_vertex_buffer(0, instance_manager.vertex_buffer_binding());
 
@@ -817,69 +784,20 @@
                 &model_manager,
                 &debug_display,
             );
-=======
-                cmd_buffer.begin();
-
-                mesh_renderer.gen_occlusion_and_cull(
+
+            if egui.is_enabled() {
+                let egui_pass = render_surface.egui_renderpass();
+                let mut egui_pass = egui_pass.write();
+                egui_pass.update_font_texture(&render_context, cmd_buffer, egui.ctx());
+                egui_pass.render(
                     &mut render_context,
                     cmd_buffer,
-                    &mut render_surface,
-                    &instance_manager,
+                    render_surface.as_mut(),
+                    &egui,
                 );
-
-                cmd_buffer.cmd_bind_index_buffer(static_buffer.index_buffer_binding());
-                cmd_buffer.cmd_bind_vertex_buffer(0, instance_manager.vertex_buffer_binding());
->>>>>>> fc231c81
-
-                let picking_pass = render_surface.picking_renderpass();
-                let mut picking_pass = picking_pass.write();
-                picking_pass.render(
-                    &picking_manager,
-                    &render_context,
-                    cmd_buffer,
-                    render_surface.as_mut(),
-                    &instance_manager,
-                    q_manipulator_drawables.as_slice(),
-                    q_lights.as_slice(),
-                    &mesh_manager,
-                    camera_component,
-                    &mesh_renderer,
-                );
-
-                TmpRenderPass::render(
-                    &render_context,
-                    cmd_buffer,
-                    render_surface.as_mut(),
-                    &mesh_renderer,
-                );
-
-                let debug_renderpass = render_surface.debug_renderpass();
-                let debug_renderpass = debug_renderpass.write();
-                debug_renderpass.render(
-                    &render_context,
-                    cmd_buffer,
-                    render_surface.as_mut(),
-                    q_picked_drawables.as_slice(),
-                    q_manipulator_drawables.as_slice(),
-                    camera_component,
-                    &mesh_manager,
-                    &model_manager,
-                    &debug_display,
-                );
-
-                if egui.is_enabled() {
-                    let egui_pass = render_surface.egui_renderpass();
-                    let mut egui_pass = egui_pass.write();
-                    egui_pass.update_font_texture(&render_context, cmd_buffer, egui.ctx());
-                    egui_pass.render(
-                        &mut render_context,
-                        cmd_buffer,
-                        render_surface.as_mut(),
-                        &egui,
-                    );
-                }
-
-                cmd_buffer.end();
+            }
+
+            cmd_buffer.end();
 
                 // queue
                 let present_semaphore = render_surface.acquire();
@@ -1024,7 +942,7 @@
         let mut mesh_renderer = render_resources.get_mut::<MeshRenderer>();
         mesh_renderer.end_frame();
 
-        }
+    }
 
         renderdoc_manager.end_frame_capture();
 
