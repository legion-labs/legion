//! Renderer plugin.

// crate-specific lint exceptions:
#![allow(
    clippy::cast_precision_loss,
    clippy::missing_errors_doc,
    clippy::new_without_default,
    clippy::uninit_vec
)]

mod cgen {
    include!(concat!(env!("OUT_DIR"), "/rust/mod.rs"));
}

use crate::core::RenderObjects;
use crate::lighting::{RenderLight, RenderLightTestData};
use std::sync::Arc;

use atomic_refcell::{AtomicRef, AtomicRefCell, AtomicRefMut};
#[allow(unused_imports, clippy::wildcard_imports)]
use cgen::*;

pub mod labels;

use gpu_renderer::GpuInstanceManager;

pub use labels::*;

mod asset_to_ecs;
mod renderer;
use lgn_embedded_fs::EMBEDDED_FS;
use lgn_graphics_api::{
    AddressMode, ApiDef, BufferViewDef, CompareOp, DescriptorHeapDef, DeviceContext, Extents3D,
    FilterType, Format, MemoryUsage, MipMapMode, Queue, QueueType, ResourceFlags, ResourceUsage,
    SamplerDef, TextureDef, TextureTiling,
};
use lgn_graphics_cgen_runtime::CGenRegistryList;
use lgn_input::keyboard::{KeyCode, KeyboardInput};
use lgn_math::Vec2;

use lgn_tasks::ComputeTaskPool;
use lgn_tracing::span_scope_named;
pub use renderer::*;

mod render_context;
pub use render_context::*;

pub mod resources;
use resources::{
    DescriptorHeapManager, ModelManager, PersistentDescriptorSetManager, PipelineManager,
    TextureManager, TransientBufferAllocator, TransientCommandBufferAllocator,
    TransientCommandBufferManager,
};

pub mod components;

pub mod gpu_renderer;

pub mod picking;

pub mod debug_display;
pub mod egui;

pub(crate) mod lighting;
pub mod render_pass;

pub mod core;
pub mod features;
pub mod shared;

mod renderdoc;

use crate::core::{
    GpuUploadManager, RenderCommandBuilder, RenderCommandManager, RenderCommandQueuePool,
    RenderManagers, RenderObjectsBuilder, RenderResourcesBuilder,
};
use crate::gpu_renderer::{ui_mesh_renderer, MeshRenderer};
use crate::render_pass::TmpRenderPass;
use crate::renderdoc::RenderDocManager;
use crate::{
    components::{
        reflect_light_components, ManipulatorComponent, PickedComponent,
        RenderSurfaceCreatedForWindow, RenderSurfaceExtents, RenderSurfaces,
    },
    core::render_graph::{
        AlphaBlendedLayerPass, Config, DepthLayerPass, GpuCullingPass, LightingPass,
        OpaqueLayerPass, PostProcessPass, RenderScript, RenderView, SSAOPass, UiPass,
    },
    egui::{egui_plugin::EguiPlugin, Egui},
    lighting::LightingManager,
    picking::{ManipulatorManager, PickingManager, PickingPlugin},
    resources::MeshManager,
    RenderStage,
};
use lgn_app::{App, CoreStage, Events, Plugin};

use lgn_ecs::prelude::*;
use lgn_math::{const_vec3, Vec3};
use lgn_transform::components::GlobalTransform;
use lgn_window::{WindowCloseRequested, WindowCreated, WindowResized, Windows};

use crate::debug_display::DebugDisplay;

use crate::resources::{
    ui_renderer_options, MaterialManager, MissingVisualTracker, RendererOptions,
    SharedResourcesManager, TransientBufferManager, UnifiedStaticBuffer,
};

use crate::{
    components::{
        apply_camera_setups, camera_control, create_camera, CameraComponent, LightComponent,
        RenderSurface, VisualComponent,
    },
    labels::CommandBufferLabel,
};

pub const UP_VECTOR: Vec3 = Vec3::Y;
pub const DOWN_VECTOR: Vec3 = const_vec3!([0_f32, -1_f32, 0_f32]);

#[derive(Clone)]
pub struct GraphicsQueue {
    queue: Arc<AtomicRefCell<Queue>>,
}

impl GraphicsQueue {
    pub fn new(device_context: &DeviceContext) -> Self {
        Self {
            queue: Arc::new(AtomicRefCell::new(
                device_context.create_queue(QueueType::Graphics),
            )),
        }
    }

    pub fn queue(&self) -> AtomicRef<'_, Queue> {
        self.queue.borrow()
    }

    pub fn queue_mut(&self) -> AtomicRefMut<'_, Queue> {
        self.queue.borrow_mut()
    }
}

#[derive(Default)]
pub struct RendererPlugin {}

impl Plugin for RendererPlugin {
    #[allow(unsafe_code)]
    fn build(&self, app: &mut App) {
        // TODO: Config resource? The renderer could be some kind of state machine reacting on some config changes?
        // TODO: refactor this with data pipeline resources
        EMBEDDED_FS.add_file(&gpu_renderer::INCLUDE_BRDF);
        EMBEDDED_FS.add_file(&gpu_renderer::INCLUDE_COMMON);
        EMBEDDED_FS.add_file(&gpu_renderer::INCLUDE_MESH);
        EMBEDDED_FS.add_file(&gpu_renderer::INCLUDE_TRANSFORM);
        EMBEDDED_FS.add_file(&gpu_renderer::SHADER_SHADER);

        const NUM_RENDER_FRAMES: u64 = 2;

        //
        // Init in dependency order
        //
        let gfx_api = GfxApiArc::new(ApiDef::default());
        let device_context = gfx_api.device_context();
        let graphics_queue = GraphicsQueue::new(device_context);
        let cgen_registry = Arc::new(cgen::initialize(device_context));
        let render_scope = RenderScope::new(NUM_RENDER_FRAMES, device_context);
        let upload_manager = GpuUploadManager::new();
        let static_buffer = UnifiedStaticBuffer::new(device_context, 64 * 1024 * 1024);
        let transient_buffer = TransientBufferManager::new(device_context, NUM_RENDER_FRAMES);
        let render_command_manager = RenderCommandManager::new();
        let render_command_queue_pool = RenderCommandQueuePool::new();
        let mut render_commands = RenderCommandBuilder::new(&render_command_queue_pool);
        let descriptor_heap_manager = DescriptorHeapManager::new(NUM_RENDER_FRAMES, device_context);
        let transient_commandbuffer_manager =
            TransientCommandBufferManager::new(NUM_RENDER_FRAMES, &graphics_queue);

        let mut pipeline_manager = PipelineManager::new(device_context);
        pipeline_manager.register_shader_families(&cgen_registry);

        let mut cgen_registry_list = CGenRegistryList::new();
        cgen_registry_list.push(cgen_registry);

        let mut persistent_descriptor_set_manager = PersistentDescriptorSetManager::new(
            device_context,
            &descriptor_heap_manager,
            NUM_RENDER_FRAMES,
        );

        let mut mesh_manager = MeshManager::new(static_buffer.allocator());
        mesh_manager.initialize_default_meshes(&mut render_commands);

        let texture_manager = TextureManager::new(device_context);

        let material_manager = MaterialManager::new(static_buffer.allocator());

        let shared_resources_manager = SharedResourcesManager::new(
            &mut render_commands,
            device_context,
            &mut persistent_descriptor_set_manager,
        );

        let mesh_renderer = MeshRenderer::new(device_context, static_buffer.allocator());

        let light_manager = LightingManager::new(device_context);

        let renderdoc_manager = RenderDocManager::default();

        let render_objects = RenderObjectsBuilder::default()
            .add_primary_table::<RenderLight>()
            .add_secondary_table::<RenderLight, RenderLightTestData>()
            .finalize();

        //
        // Add renderer stages first. It is needed for the plugins.
        //
        app.add_stage_after(
            CoreStage::PostUpdate,
            RenderStage::Resource,
            SystemStage::parallel(),
        );

        app.add_stage_after(
            RenderStage::Resource,
            RenderStage::Prepare,
            SystemStage::parallel(),
        );

        app.add_stage_after(
            RenderStage::Prepare,
            RenderStage::Render,
            SystemStage::parallel(),
        );

        //
        // Stage Startup
        //
        app.add_startup_system(init_manipulation_manager);
        app.add_startup_system(create_camera);

        //
        // Resources
        //
        app.insert_resource(pipeline_manager);
        app.insert_resource(ManipulatorManager::new());
        app.insert_resource(cgen_registry_list);
        app.insert_resource(RenderSurfaces::new());
        app.insert_resource(ModelManager::new(&mesh_manager, &material_manager));
        app.insert_resource(mesh_manager);
        app.insert_resource(DebugDisplay::default());
        app.insert_resource(GpuInstanceManager::new(static_buffer.allocator()));
        app.insert_resource(MissingVisualTracker::default());
        app.insert_resource(persistent_descriptor_set_manager);
        app.insert_resource(shared_resources_manager);
        app.insert_resource(texture_manager);
        app.insert_resource(material_manager);
        app.insert_resource(mesh_renderer);
        app.insert_resource(RendererOptions::default());

        // Init ecs
        TextureManager::init_ecs(app);
        MaterialManager::init_ecs(app);
        MeshRenderer::init_ecs(app);
        ModelManager::init_ecs(app);
        MissingVisualTracker::init_ecs(app);
        GpuInstanceManager::init_ecs(app);

        // Only Init AssetRegistry event handler if there's AssetRegistryEvent already registered
        if app
            .world
            .contains_resource::<Events<lgn_data_runtime::AssetRegistryEvent>>()
        {
            app.add_system_to_stage(RenderStage::Resource, asset_to_ecs::process_load_events);
        }

        // Plugins are optional
        app.add_plugin(EguiPlugin::default());
        app.add_plugin(PickingPlugin {});

        //
        // Events
        //
        app.add_event::<RenderSurfaceCreatedForWindow>();

        //
        // Stage PreUpdate
        //
        app.add_system_to_stage(CoreStage::PreUpdate, apply_camera_setups);

        //
        // Stage PostUpdate
        //

        // TODO (vbdd): CoreStage::PostUpdate is probably invalid. Anyway, this will change soon.

        app.add_system_to_stage(CoreStage::PostUpdate, on_window_created.exclusive_system());
        app.add_system_to_stage(CoreStage::PostUpdate, on_window_resized.exclusive_system());
        app.add_system_to_stage(
            CoreStage::PostUpdate,
            on_window_close_requested.exclusive_system(),
        );

        //
        // Stage Prepare
        //
        app.add_system_to_stage(RenderStage::Prepare, ui_renderer_options);
        app.add_system_to_stage(RenderStage::Prepare, ui_mesh_renderer);
        app.add_system_to_stage(RenderStage::Prepare, reflect_light_components);
        app.add_system_to_stage(
            RenderStage::Prepare,
            camera_control.exclusive_system().at_start(),
        );

        //
        // Stage: Render
        //
        app.add_system_to_stage(
            RenderStage::Render,
            render_update.label(CommandBufferLabel::Generate),
        );

        //
        // Finalize
        //

        let render_resources_builder = RenderResourcesBuilder::new();

        let render_resources = render_resources_builder
            .insert(render_scope)
            .insert(gfx_api.clone())
            .insert(render_command_manager)
            .insert(upload_manager)
            .insert(static_buffer)
            .insert(transient_buffer)
            .insert(descriptor_heap_manager)
            .insert(transient_commandbuffer_manager)
            .insert(graphics_queue.clone())
            .insert(light_manager)
            .insert(renderdoc_manager)
            .insert(render_objects)
            .finalize();

        let renderer = Renderer::new(
            NUM_RENDER_FRAMES,
            render_command_queue_pool,
            render_resources,
            graphics_queue,
            gfx_api,
        );

        // This resource needs to be shutdown after all other resources
        app.insert_resource(renderer);
    }
}

#[allow(clippy::needless_pass_by_value, clippy::too_many_arguments)]
fn on_window_created(
    mut commands: Commands<'_, '_>,
    mut event_window_created: EventReader<'_, '_, WindowCreated>,
    window_list: Res<'_, Windows>,
    renderer: Res<'_, Renderer>,
    pipeline_manager: Res<'_, PipelineManager>,
    mut render_surfaces: ResMut<'_, RenderSurfaces>,
    mut event_render_surface_created: ResMut<'_, Events<RenderSurfaceCreatedForWindow>>,
) {
    for ev in event_window_created.iter() {
        let wnd = window_list.get(ev.id).unwrap();
        let extents = RenderSurfaceExtents::new(wnd.physical_width(), wnd.physical_height());
        let render_surface = RenderSurface::new(&renderer, &pipeline_manager, extents);

        render_surfaces.insert(ev.id, render_surface.id());

        event_render_surface_created.send(RenderSurfaceCreatedForWindow {
            window_id: ev.id,
            render_surface_id: render_surface.id(),
        });

        commands.spawn().insert(render_surface);
    }
}

#[allow(clippy::needless_pass_by_value)]
fn on_window_resized(
    mut ev_wnd_resized: EventReader<'_, '_, WindowResized>,
    wnd_list: Res<'_, Windows>,
    renderer: Res<'_, Renderer>,
    mut q_render_surfaces: Query<'_, '_, &mut RenderSurface>,
    render_surfaces: Res<'_, RenderSurfaces>,
    pipeline_manager: Res<'_, PipelineManager>,
) {
    let device_context = renderer.device_context();
    for ev in ev_wnd_resized.iter() {
        let render_surface_id = render_surfaces.get_from_window_id(ev.id);
        if let Some(render_surface_id) = render_surface_id {
            let render_surface = q_render_surfaces
                .iter_mut()
                .find(|x| x.id() == *render_surface_id);
            if let Some(mut render_surface) = render_surface {
                let wnd = wnd_list.get(ev.id).unwrap();
                render_surface.resize(
                    &device_context,
                    RenderSurfaceExtents::new(wnd.physical_width(), wnd.physical_height()),
                    &pipeline_manager,
                );
            }
        }
    }
}

#[allow(clippy::needless_pass_by_value)]
fn on_window_close_requested(
    mut commands: Commands<'_, '_>,
    mut ev_wnd_destroyed: EventReader<'_, '_, WindowCloseRequested>,
    query_render_surface: Query<'_, '_, (Entity, &RenderSurface)>,
    mut render_surfaces: ResMut<'_, RenderSurfaces>,
) {
    for ev in ev_wnd_destroyed.iter() {
        let render_surface_id = render_surfaces.get_from_window_id(ev.id);
        if let Some(render_surface_id) = render_surface_id {
            let query_result = query_render_surface
                .iter()
                .find(|x| x.1.id() == *render_surface_id);
            if let Some(query_result) = query_result {
                commands.entity(query_result.0).despawn();
            }
            render_surfaces.remove(ev.id);
        }
    }
}

#[allow(clippy::needless_pass_by_value)]
fn init_manipulation_manager(
    commands: Commands<'_, '_>,
    mut manipulation_manager: ResMut<'_, ManipulatorManager>,
    picking_manager: Res<'_, PickingManager>,
) {
    manipulation_manager.initialize(commands, picking_manager);
}

#[allow(
    clippy::needless_pass_by_value,
    clippy::too_many_arguments,
    clippy::type_complexity,
    unsafe_code
)]
fn render_update(
    task_pool: Res<'_, ComputeTaskPool>,
    resources: (
        ResMut<'_, Renderer>,
        ResMut<'_, PipelineManager>,
        ResMut<'_, MeshRenderer>,
        Res<'_, MeshManager>,
        Res<'_, PickingManager>,
        Res<'_, GpuInstanceManager>,
        ResMut<'_, Egui>,
        ResMut<'_, DebugDisplay>,
        ResMut<'_, PersistentDescriptorSetManager>,
        Res<'_, ModelManager>,
        EventReader<'_, '_, KeyboardInput>,
    ),
    queries: (
        Query<'_, '_, &mut RenderSurface>,
        Query<'_, '_, (&VisualComponent, &GlobalTransform), With<PickedComponent>>,
        Query<'_, '_, (&GlobalTransform, &ManipulatorComponent)>,
        Query<'_, '_, (&LightComponent, &GlobalTransform)>,
        Query<'_, '_, &CameraComponent>,
    ),
) {
    // resources
    let mut renderer = resources.0;
    let mut pipeline_manager = resources.1;
    let mut mesh_renderer = resources.2;
    let mesh_manager = resources.3;
    let picking_manager = resources.4;
    let instance_manager = resources.5;
    let mut egui = resources.6;
    let mut debug_display = resources.7;
    let mut persistent_descriptor_set_manager = resources.8;
    let model_manager = resources.9;
    let mut keyboard_input_events = resources.10;

    // queries
    let mut q_render_surfaces = queries.0;
    let q_picked_drawables = queries.1;
    let q_manipulator_drawables = queries.2;
    let q_lights = queries.3;
    let q_cameras = queries.4;

    //
    // Simulation thread
    //

    let mut render_commands = renderer.render_command_builder();

    for keyboard_input_event in keyboard_input_events.iter() {
        if let Some(key_code) = keyboard_input_event.key_code {
            if key_code == KeyCode::C && keyboard_input_event.state.is_pressed() {
                render_commands.push(renderdoc::RenderDocCaptureCommand::default());
            }
        }
    }

    let picked_drawables = q_picked_drawables
        .iter()
        .collect::<Vec<(&VisualComponent, &GlobalTransform)>>();
    let manipulator_drawables = q_manipulator_drawables
        .iter()
        .collect::<Vec<(&GlobalTransform, &ManipulatorComponent)>>();
    let lights = q_lights
        .iter()
        .collect::<Vec<(&LightComponent, &GlobalTransform)>>();

    //
    // Wait for render thread
    //

    // todo

    //
    // Sync window (safe access to render resources)
    //

    let render_resources = renderer.render_resources().clone();

    render_resources
        .get_mut::<RenderCommandManager>()
        .sync_update(renderer.render_command_queue_pool());
    // render_resources.get_mut::<RenderObjectSet<RenderLight>>().sync_update( &mut render_resources.get_mut::<RenderObjectSetAllocator<RenderLight>>()  );
    render_resources.get_mut::<RenderObjects>().sync_update();

    // objectives: drop all resources/queries

    drop(renderer);
    drop(keyboard_input_events);

    //
    // Run render thread
    //

    task_pool.scope( |scope| {
        scope.spawn( async  { 
            span_scope_named!("render_thread");       

        let q_cameras = q_cameras.iter().collect::<Vec<&CameraComponent>>();
        let default_camera = CameraComponent::default();
        let camera_component = if !q_cameras.is_empty() {
            q_cameras[0]
        } else {
            &default_camera
        };

        let mut render_scope = render_resources.get_mut::<RenderScope>();
        
        let mut descriptor_heap_manager = render_resources.get_mut::<DescriptorHeapManager>();        
        let device_context = render_resources.get::<GfxApiArc>().device_context().clone();
        let static_buffer = render_resources.get::<UnifiedStaticBuffer>();
        let mut transient_buffer = render_resources.get_mut::<TransientBufferManager>();
        let transient_commandbuffer_manager =
        render_resources.get::<TransientCommandBufferManager>();
        
        //
        // Begin frame (before commands)
        //

        render_scope.begin_frame();
        descriptor_heap_manager.begin_frame();
        
        device_context.free_gpu_memory();
        device_context.inc_current_cpu_frame();

        transient_buffer.begin_frame();
        transient_commandbuffer_manager.begin_frame();

        render_resources.get::<RenderObjects>().begin_frame();

        //
        // Update 
        //
<<<<<<< HEAD
        render_resources
            .get_mut::<RenderCommandManager>()
            .apply(&render_resources);
        
        let render_objects = render_resources.get::<RenderObjects>();
        render_resources.get::<LightingManager>().frame_update(&render_objects);
        persistent_descriptor_set_manager.frame_update();
        pipeline_manager.frame_update();
        
        
        let mut transient_commandbuffer_allocator =
            TransientCommandBufferAllocator::new(&transient_commandbuffer_manager);
        
        let graphics_queue = render_resources.get::<GraphicsQueue>();
                
        let mut transient_buffer_allocator =
        TransientBufferAllocator::new(&transient_buffer, 64 * 1024);
=======
        persistent_descriptor_set_manager.update();
        pipeline_manager.update(device_context);
>>>>>>> 51b90d87

        render_resources.get_mut::<GpuUploadManager>().upload(
            &mut transient_commandbuffer_allocator,
            &mut transient_buffer_allocator,
            &graphics_queue,
        );

        //
        // Render
        //

        crate::egui::egui_plugin::end_frame(&mut egui);

        let mut renderdoc_manager = render_resources.get_mut::<RenderDocManager>();
        renderdoc_manager.start_frame_capture();

        {
            let descriptor_pool =
            descriptor_heap_manager.acquire_descriptor_pool(default_descriptor_heap_size());

            let mut render_context = RenderContext::new(
                &device_context,
                &graphics_queue,
                &descriptor_pool,
                &pipeline_manager,
                &mut transient_commandbuffer_allocator,
                &mut transient_buffer_allocator,
                &static_buffer,
            );

            // Persistent descriptor set
            {
                let descriptor_set = persistent_descriptor_set_manager.descriptor_set();
                render_context
                    .set_persistent_descriptor_set(descriptor_set.layout(), *descriptor_set.handle());
            }

            // Frame descriptor set
            {
                let mut frame_descriptor_set = cgen::descriptor_set::FrameDescriptorSet::default();

                render_resources.get::<LightingManager>().per_frame_render(
                    render_context.transient_buffer_allocator,
                    &mut frame_descriptor_set,
                );

                let static_buffer_ro_view = static_buffer.read_only_view();
                frame_descriptor_set.set_static_buffer(static_buffer_ro_view);

                let va_table_address_buffer = instance_manager.structured_buffer_view();
                frame_descriptor_set.set_va_table_address_buffer(va_table_address_buffer);

                let sampler_def = SamplerDef {
                    min_filter: FilterType::Linear,
                    mag_filter: FilterType::Linear,
                    mip_map_mode: MipMapMode::Linear,
                    address_mode_u: AddressMode::ClampToEdge,
                    address_mode_v: AddressMode::ClampToEdge,
                    address_mode_w: AddressMode::ClampToEdge,
                    mip_lod_bias: 0.0,
                    max_anisotropy: 1.0,
                    compare_op: CompareOp::LessOrEqual,
                };
                let material_sampler = render_context.device_context.create_sampler(sampler_def);
                frame_descriptor_set.set_material_sampler(&material_sampler);

                let frame_descriptor_set_handle = render_context.write_descriptor_set(
                    cgen::descriptor_set::FrameDescriptorSet::descriptor_set_layout(),
                    frame_descriptor_set.descriptor_refs(),
                );

                render_context.set_frame_descriptor_set(
                    cgen::descriptor_set::FrameDescriptorSet::descriptor_set_layout(),
                    frame_descriptor_set_handle,
                );
            }

            // For each surface/view, we have to execute the render graph
            for mut render_surface in q_render_surfaces.iter_mut() {
                // View descriptor set
                {
                    let mut screen_rect = picking_manager.screen_rect();
                    if screen_rect.x == 0.0 || screen_rect.y == 0.0 {
                        screen_rect = Vec2::new(
                            render_surface.extents().width() as f32,
                            render_surface.extents().height() as f32,
                        );
                    }

                    let cursor_pos = picking_manager.current_cursor_pos();

                    let view_data = camera_component.tmp_build_view_data(
                        render_surface.extents().width() as f32,
                        render_surface.extents().height() as f32,
                        screen_rect.x,
                        screen_rect.y,
                        cursor_pos.x,
                        cursor_pos.y,
                    );

                    let sub_allocation = render_context
                        .transient_buffer_allocator
                        .copy_data(&view_data, ResourceUsage::AS_CONST_BUFFER);

                    let const_buffer_view = sub_allocation
                        .to_buffer_view(BufferViewDef::as_const_buffer_typed::<cgen_type::ViewData>());

                    let mut view_descriptor_set = cgen::descriptor_set::ViewDescriptorSet::default();
                    view_descriptor_set.set_view_data(const_buffer_view);

                    view_descriptor_set
                        .set_hzb_texture(render_surface.get_hzb_surface().hzb_srv_view());

                    let view_descriptor_set_handle = render_context.write_descriptor_set(
                        cgen::descriptor_set::ViewDescriptorSet::descriptor_set_layout(),
                        view_descriptor_set.descriptor_refs(),
                    );

                    render_context.set_view_descriptor_set(
                        cgen::descriptor_set::ViewDescriptorSet::descriptor_set_layout(),
                        view_descriptor_set_handle,
                    );
                }

                let mut cmd_buffer_handle = render_context.transient_commandbuffer_allocator.acquire();
                let cmd_buffer = cmd_buffer_handle.as_mut();

                cmd_buffer.begin();

                mesh_renderer.gen_occlusion_and_cull(
                    &mut render_context,
                    cmd_buffer,
                    &mut render_surface,
                    &instance_manager,
                );

                cmd_buffer.cmd_bind_index_buffer(static_buffer.index_buffer_binding());
                cmd_buffer.cmd_bind_vertex_buffer(0, instance_manager.vertex_buffer_binding());

                let picking_pass = render_surface.picking_renderpass();
                let mut picking_pass = picking_pass.write();
                picking_pass.render(
                    &picking_manager,
                    &render_context,
                    cmd_buffer,
                    render_surface.as_mut(),
                    &instance_manager,
                    manipulator_drawables.as_slice(),
                    lights.as_slice(),
                    &mesh_manager,
                    camera_component,
                    &mesh_renderer,
                );

                TmpRenderPass::render(
                    &render_context,
                    cmd_buffer,
                    render_surface.as_mut(),
                    &mesh_renderer,
                );

                let debug_renderpass = render_surface.debug_renderpass();
                let debug_renderpass = debug_renderpass.write();
                debug_renderpass.render(
                    &render_context,
                    cmd_buffer,
                    render_surface.as_mut(),
                    picked_drawables.as_slice(),
                    manipulator_drawables.as_slice(),
                    camera_component,
                    &mesh_manager,
                    &model_manager,
                    &debug_display,
                );

                if egui.is_enabled() {
                    let egui_pass = render_surface.egui_renderpass();
                    let mut egui_pass = egui_pass.write();
                    egui_pass.update_font_texture(&render_context, cmd_buffer, egui.ctx());
                    egui_pass.render(
                        &mut render_context,
                        cmd_buffer,
                        render_surface.as_mut(),
                        &egui,
                    );
                }

                cmd_buffer.end();

<<<<<<< HEAD
                let test_render_graph = false;
                if test_render_graph {
                    render_context
                        .graphics_queue
                        .queue_mut()
                        .submit(&[cmd_buffer], &[], &[], None);

                    render_context
                        .transient_commandbuffer_allocator
                        .release(cmd_buffer_handle);

                    let mut cmd_buffer_handle =
                        render_context.transient_commandbuffer_allocator.acquire();
                    let cmd_buffer = cmd_buffer_handle.as_mut();

                    cmd_buffer.begin();

                    //****************************************************************
                    cmd_buffer.with_label("RenderGraph", |cmd_buffer| {

                        let gpu_culling_pass = GpuCullingPass;
                        let depth_layer_pass = DepthLayerPass;
                        let opaque_layer_pass = OpaqueLayerPass;
                        let ssao_pass = SSAOPass;
                        let alphablended_layer_pass = AlphaBlendedLayerPass;
                        let postprocess_pass = PostProcessPass;
                        let lighting_pass = LightingPass;
                        let ui_pass = UiPass;

                        let view_desc = TextureDef {
                            extents: Extents3D {
                                width: 1920,
                                height: 1080,
                                depth: 1,
                            },
                            array_length: 1,
                            mip_count: 1,
                            format: Format::R8G8B8A8_UNORM,
                            usage_flags: ResourceUsage::AS_RENDER_TARGET | ResourceUsage::AS_SHADER_RESOURCE | ResourceUsage::AS_TRANSFERABLE,
                            resource_flags: ResourceFlags::empty(),
                            memory_usage: MemoryUsage::GpuOnly,
                            tiling: TextureTiling::Optimal,
                        };
                        let view_target = render_context.device_context.create_texture(view_desc, "ViewBuffer");
                        let view = RenderView {
                            target: view_target,
                        };

                        let depth_desc = TextureDef {
                            extents: view.target.definition().extents,
                            array_length: 1,
                            mip_count: 1,
                            format: Format::D24_UNORM_S8_UINT,
                            usage_flags: ResourceUsage::AS_DEPTH_STENCIL | ResourceUsage::AS_SHADER_RESOURCE,
                            resource_flags: ResourceFlags::empty(),
                            memory_usage: MemoryUsage::GpuOnly,
                            tiling: TextureTiling::Optimal,
                        };
                        let prev_depth = render_context.device_context.create_texture(depth_desc, "PrevDepthBuffer");

                        let mut render_script = RenderScript {
                            gpu_culling_pass,
                            depth_layer_pass,
                            opaque_layer_pass,
                            ssao_pass,
                            alphablended_layer_pass,
                            postprocess_pass,
                            lighting_pass,
                            ui_pass,
                            prev_depth,
                        };

                        let config = Config::default();

                        match render_script.build_render_graph(&view, &config) {
                            Ok(render_graph) => {
                                // Print out the render graph
                                println!("{}", render_graph);
                                println!("\n\n");

                                // TODO: Questions:
                                // * Management of textures: pool for now, aliasing later
                                // * Management of command buffers: one command buffer for all passes for now
                                // * Multithreaded execution: none for now

                                let mut render_graph_context = render_graph.compile();

                                println!("\n\n");

                                let render_managers = RenderManagers {
                                    mesh_renderer: &mesh_renderer,
                                    instance_manager: &instance_manager,
                                };

                                static mut FRAME_IDX: u64 = 0;
                                let local_frame_idx =
                                
                                unsafe {
                                    FRAME_IDX
                                };

                                // Execute it
                                println!("*****************************************************************************");
                                println!("Frame {}", local_frame_idx);
                                render_graph.execute(
                                    &mut render_graph_context,
                                    &render_resources,
                                    &render_managers,
                                    &render_context,
                                    render_context.device_context,
                                    cmd_buffer,
                                );
                                
                                unsafe {
                                    FRAME_IDX+= 1;
                                }
                            }
                            Err(error) => {
                                println!("{}", error);
                            }
=======
                //****************************************************************
                cmd_buffer.with_label("RenderGraph", |cmd_buffer| {

                    let gpu_culling_pass = GpuCullingPass;
                    let depth_layer_pass = DepthLayerPass;
                    let opaque_layer_pass = OpaqueLayerPass;
                    let ssao_pass = SSAOPass;
                    let alphablended_layer_pass = AlphaBlendedLayerPass;
                    let postprocess_pass = PostProcessPass;
                    let lighting_pass = LightingPass;
                    let ui_pass = UiPass;

                    let view_desc = TextureDef {
                        extents: Extents3D {
                            width: 1920,
                            height: 1080,
                            depth: 1,
                        },
                        array_length: 1,
                        mip_count: 1,
                        format: Format::R8G8B8A8_UNORM,
                        usage_flags: ResourceUsage::AS_RENDER_TARGET | ResourceUsage::AS_SHADER_RESOURCE | ResourceUsage::AS_UNORDERED_ACCESS| ResourceUsage::AS_TRANSFERABLE,
                        resource_flags: ResourceFlags::empty(),
                        memory_usage: MemoryUsage::GpuOnly,
                        tiling: TextureTiling::Optimal,
                    };
                    let view_target = render_context.device_context.create_texture(view_desc, "ViewBuffer");
                    let view = RenderView {
                        target: view_target,
                    };

                    let depth_desc = TextureDef {
                        extents: view.target.definition().extents,
                        array_length: 1,
                        mip_count: 1,
                        format: Format::D24_UNORM_S8_UINT,
                        usage_flags: ResourceUsage::AS_DEPTH_STENCIL | ResourceUsage::AS_SHADER_RESOURCE,
                        resource_flags: ResourceFlags::empty(),
                        memory_usage: MemoryUsage::GpuOnly,
                        tiling: TextureTiling::Optimal,
                    };
                    let prev_depth = render_context.device_context.create_texture(depth_desc, "PrevDepthBuffer");

                    let mut render_script = RenderScript {
                        gpu_culling_pass,
                        depth_layer_pass,
                        opaque_layer_pass,
                        ssao_pass,
                        alphablended_layer_pass,
                        postprocess_pass,
                        lighting_pass,
                        ui_pass,
                        prev_depth,
                    };

                    let config = Config::default();

                    match render_script.build_render_graph(&view, &config, render_context.pipeline_manager, render_context.device_context) {
                        Ok(render_graph) => {
                            // Print out the render graph
                            println!("{}", render_graph);
                            println!("\n\n");

                            let mut render_graph_context = render_graph.compile();

                            println!("\n\n");

                            let render_managers = RenderManagers {
                                mesh_renderer: &mesh_renderer,
                                instance_manager: &instance_manager,
                            };

                            // Execute it
                            println!("*****************************************************************************");
                            println!("Frame {}", render_scope.frame_idx());
                            render_graph.execute(
                                &mut render_graph_context,
                                &render_resources,
                                &render_managers,
                                &mut render_context,
                                cmd_buffer,
                            );
>>>>>>> 51b90d87
                        }

                    });

                    //****************************************************************

                    cmd_buffer.end();

                    // queue
                    let present_sema = render_surface.acquire();
                    {
                        render_context.graphics_queue.queue_mut().submit(
                            &[cmd_buffer],
                            &[present_sema],
                            &[],
                            None,
                        );

                        render_surface.present(&mut render_context);
                    }

                    render_context
                        .transient_commandbuffer_allocator
                        .release(cmd_buffer_handle);
                } else {
                    // queue
                    let present_sema = render_surface.acquire();
                    {
                        render_context.graphics_queue.queue_mut().submit(
                            &[cmd_buffer],
                            &[present_sema],
                            &[],
                            None,
                        );

                        render_surface.present(&mut render_context);
                    }

                    render_context
                        .transient_commandbuffer_allocator
                        .release(cmd_buffer_handle);
                }
            }

            descriptor_heap_manager.release_descriptor_pool(descriptor_pool);
            drop(transient_buffer_allocator);
            drop(transient_commandbuffer_allocator);

            descriptor_heap_manager.end_frame();
            debug_display.end_frame();
            render_scope.end_frame(&graphics_queue);
            transient_buffer.end_frame();
            transient_commandbuffer_manager.end_frame();
            mesh_renderer.end_frame();

        }
        
        renderdoc_manager.end_frame_capture();    

    } );
    } );
}

fn default_descriptor_heap_size() -> DescriptorHeapDef {
    DescriptorHeapDef {
        max_descriptor_sets: 4096,
        sampler_count: 128,
        constant_buffer_count: 1024,
        buffer_count: 1024,
        rw_buffer_count: 1024,
        texture_count: 1024,
        rw_texture_count: 1024,
    }
}<|MERGE_RESOLUTION|>--- conflicted
+++ resolved
@@ -500,14 +500,14 @@
     }
 
     let picked_drawables = q_picked_drawables
-        .iter()
-        .collect::<Vec<(&VisualComponent, &GlobalTransform)>>();
+            .iter()
+            .collect::<Vec<(&VisualComponent, &GlobalTransform)>>();
     let manipulator_drawables = q_manipulator_drawables
-        .iter()
-        .collect::<Vec<(&GlobalTransform, &ManipulatorComponent)>>();
+            .iter()
+            .collect::<Vec<(&GlobalTransform, &ManipulatorComponent)>>();
     let lights = q_lights
-        .iter()
-        .collect::<Vec<(&LightComponent, &GlobalTransform)>>();
+            .iter()
+            .collect::<Vec<(&LightComponent, &GlobalTransform)>>();
 
     //
     // Wait for render thread
@@ -575,7 +575,6 @@
         //
         // Update 
         //
-<<<<<<< HEAD
         render_resources
             .get_mut::<RenderCommandManager>()
             .apply(&render_resources);
@@ -583,7 +582,7 @@
         let render_objects = render_resources.get::<RenderObjects>();
         render_resources.get::<LightingManager>().frame_update(&render_objects);
         persistent_descriptor_set_manager.frame_update();
-        pipeline_manager.frame_update();
+        pipeline_manager.frame_update(&device_context);
         
         
         let mut transient_commandbuffer_allocator =
@@ -593,10 +592,6 @@
                 
         let mut transient_buffer_allocator =
         TransientBufferAllocator::new(&transient_buffer, 64 * 1024);
-=======
-        persistent_descriptor_set_manager.update();
-        pipeline_manager.update(device_context);
->>>>>>> 51b90d87
 
         render_resources.get_mut::<GpuUploadManager>().upload(
             &mut transient_commandbuffer_allocator,
@@ -617,297 +612,192 @@
             let descriptor_pool =
             descriptor_heap_manager.acquire_descriptor_pool(default_descriptor_heap_size());
 
-            let mut render_context = RenderContext::new(
+        let mut render_context = RenderContext::new(
                 &device_context,
-                &graphics_queue,
-                &descriptor_pool,
-                &pipeline_manager,
-                &mut transient_commandbuffer_allocator,
-                &mut transient_buffer_allocator,
-                &static_buffer,
+            &graphics_queue,
+            &descriptor_pool,
+            &pipeline_manager,
+            &mut transient_commandbuffer_allocator,
+            &mut transient_buffer_allocator,
+            &static_buffer,
+        );
+
+        // Persistent descriptor set
+        {
+            let descriptor_set = persistent_descriptor_set_manager.descriptor_set();
+            render_context
+                .set_persistent_descriptor_set(descriptor_set.layout(), *descriptor_set.handle());
+        }
+
+        // Frame descriptor set
+        {
+            let mut frame_descriptor_set = cgen::descriptor_set::FrameDescriptorSet::default();
+
+                render_resources.get::<LightingManager>().per_frame_render(
+                render_context.transient_buffer_allocator,
+                &mut frame_descriptor_set,
             );
 
-            // Persistent descriptor set
+            let static_buffer_ro_view = static_buffer.read_only_view();
+            frame_descriptor_set.set_static_buffer(static_buffer_ro_view);
+
+            let va_table_address_buffer = instance_manager.structured_buffer_view();
+            frame_descriptor_set.set_va_table_address_buffer(va_table_address_buffer);
+
+            let sampler_def = SamplerDef {
+                min_filter: FilterType::Linear,
+                mag_filter: FilterType::Linear,
+                mip_map_mode: MipMapMode::Linear,
+                address_mode_u: AddressMode::ClampToEdge,
+                address_mode_v: AddressMode::ClampToEdge,
+                address_mode_w: AddressMode::ClampToEdge,
+                mip_lod_bias: 0.0,
+                max_anisotropy: 1.0,
+                compare_op: CompareOp::LessOrEqual,
+            };
+            let material_sampler = render_context.device_context.create_sampler(sampler_def);
+            frame_descriptor_set.set_material_sampler(&material_sampler);
+
+            let frame_descriptor_set_handle = render_context.write_descriptor_set(
+                cgen::descriptor_set::FrameDescriptorSet::descriptor_set_layout(),
+                frame_descriptor_set.descriptor_refs(),
+            );
+
+            render_context.set_frame_descriptor_set(
+                cgen::descriptor_set::FrameDescriptorSet::descriptor_set_layout(),
+                frame_descriptor_set_handle,
+            );
+        }
+
+        // For each surface/view, we have to execute the render graph
+        for mut render_surface in q_render_surfaces.iter_mut() {
+            // View descriptor set
             {
-                let descriptor_set = persistent_descriptor_set_manager.descriptor_set();
-                render_context
-                    .set_persistent_descriptor_set(descriptor_set.layout(), *descriptor_set.handle());
-            }
-
-            // Frame descriptor set
-            {
-                let mut frame_descriptor_set = cgen::descriptor_set::FrameDescriptorSet::default();
-
-                render_resources.get::<LightingManager>().per_frame_render(
-                    render_context.transient_buffer_allocator,
-                    &mut frame_descriptor_set,
+                let mut screen_rect = picking_manager.screen_rect();
+                if screen_rect.x == 0.0 || screen_rect.y == 0.0 {
+                    screen_rect = Vec2::new(
+                        render_surface.extents().width() as f32,
+                        render_surface.extents().height() as f32,
+                    );
+                }
+
+                let cursor_pos = picking_manager.current_cursor_pos();
+
+                let view_data = camera_component.tmp_build_view_data(
+                    render_surface.extents().width() as f32,
+                    render_surface.extents().height() as f32,
+                    screen_rect.x,
+                    screen_rect.y,
+                    cursor_pos.x,
+                    cursor_pos.y,
                 );
 
-                let static_buffer_ro_view = static_buffer.read_only_view();
-                frame_descriptor_set.set_static_buffer(static_buffer_ro_view);
-
-                let va_table_address_buffer = instance_manager.structured_buffer_view();
-                frame_descriptor_set.set_va_table_address_buffer(va_table_address_buffer);
-
-                let sampler_def = SamplerDef {
-                    min_filter: FilterType::Linear,
-                    mag_filter: FilterType::Linear,
-                    mip_map_mode: MipMapMode::Linear,
-                    address_mode_u: AddressMode::ClampToEdge,
-                    address_mode_v: AddressMode::ClampToEdge,
-                    address_mode_w: AddressMode::ClampToEdge,
-                    mip_lod_bias: 0.0,
-                    max_anisotropy: 1.0,
-                    compare_op: CompareOp::LessOrEqual,
-                };
-                let material_sampler = render_context.device_context.create_sampler(sampler_def);
-                frame_descriptor_set.set_material_sampler(&material_sampler);
-
-                let frame_descriptor_set_handle = render_context.write_descriptor_set(
-                    cgen::descriptor_set::FrameDescriptorSet::descriptor_set_layout(),
-                    frame_descriptor_set.descriptor_refs(),
+                let sub_allocation = render_context
+                    .transient_buffer_allocator
+                    .copy_data(&view_data, ResourceUsage::AS_CONST_BUFFER);
+
+                let const_buffer_view = sub_allocation
+                    .to_buffer_view(BufferViewDef::as_const_buffer_typed::<cgen_type::ViewData>());
+
+                let mut view_descriptor_set = cgen::descriptor_set::ViewDescriptorSet::default();
+                view_descriptor_set.set_view_data(const_buffer_view);
+
+                view_descriptor_set
+                    .set_hzb_texture(render_surface.get_hzb_surface().hzb_srv_view());
+
+                let view_descriptor_set_handle = render_context.write_descriptor_set(
+                    cgen::descriptor_set::ViewDescriptorSet::descriptor_set_layout(),
+                    view_descriptor_set.descriptor_refs(),
                 );
 
-                render_context.set_frame_descriptor_set(
-                    cgen::descriptor_set::FrameDescriptorSet::descriptor_set_layout(),
-                    frame_descriptor_set_handle,
+                render_context.set_view_descriptor_set(
+                    cgen::descriptor_set::ViewDescriptorSet::descriptor_set_layout(),
+                    view_descriptor_set_handle,
                 );
             }
 
-            // For each surface/view, we have to execute the render graph
-            for mut render_surface in q_render_surfaces.iter_mut() {
-                // View descriptor set
-                {
-                    let mut screen_rect = picking_manager.screen_rect();
-                    if screen_rect.x == 0.0 || screen_rect.y == 0.0 {
-                        screen_rect = Vec2::new(
-                            render_surface.extents().width() as f32,
-                            render_surface.extents().height() as f32,
-                        );
-                    }
-
-                    let cursor_pos = picking_manager.current_cursor_pos();
-
-                    let view_data = camera_component.tmp_build_view_data(
-                        render_surface.extents().width() as f32,
-                        render_surface.extents().height() as f32,
-                        screen_rect.x,
-                        screen_rect.y,
-                        cursor_pos.x,
-                        cursor_pos.y,
-                    );
-
-                    let sub_allocation = render_context
-                        .transient_buffer_allocator
-                        .copy_data(&view_data, ResourceUsage::AS_CONST_BUFFER);
-
-                    let const_buffer_view = sub_allocation
-                        .to_buffer_view(BufferViewDef::as_const_buffer_typed::<cgen_type::ViewData>());
-
-                    let mut view_descriptor_set = cgen::descriptor_set::ViewDescriptorSet::default();
-                    view_descriptor_set.set_view_data(const_buffer_view);
-
-                    view_descriptor_set
-                        .set_hzb_texture(render_surface.get_hzb_surface().hzb_srv_view());
-
-                    let view_descriptor_set_handle = render_context.write_descriptor_set(
-                        cgen::descriptor_set::ViewDescriptorSet::descriptor_set_layout(),
-                        view_descriptor_set.descriptor_refs(),
-                    );
-
-                    render_context.set_view_descriptor_set(
-                        cgen::descriptor_set::ViewDescriptorSet::descriptor_set_layout(),
-                        view_descriptor_set_handle,
-                    );
-                }
-
-                let mut cmd_buffer_handle = render_context.transient_commandbuffer_allocator.acquire();
-                let cmd_buffer = cmd_buffer_handle.as_mut();
-
-                cmd_buffer.begin();
-
-                mesh_renderer.gen_occlusion_and_cull(
+            let mut cmd_buffer_handle = render_context.transient_commandbuffer_allocator.acquire();
+            let cmd_buffer = cmd_buffer_handle.as_mut();
+
+            cmd_buffer.begin();
+
+            mesh_renderer.gen_occlusion_and_cull(
+                &mut render_context,
+                cmd_buffer,
+                &mut render_surface,
+                &instance_manager,
+            );
+
+            cmd_buffer.cmd_bind_index_buffer(static_buffer.index_buffer_binding());
+            cmd_buffer.cmd_bind_vertex_buffer(0, instance_manager.vertex_buffer_binding());
+
+            let picking_pass = render_surface.picking_renderpass();
+            let mut picking_pass = picking_pass.write();
+            picking_pass.render(
+                &picking_manager,
+                &render_context,
+                cmd_buffer,
+                render_surface.as_mut(),
+                &instance_manager,
+                    manipulator_drawables.as_slice(),
+                    lights.as_slice(),
+                &mesh_manager,
+                camera_component,
+                &mesh_renderer,
+            );
+
+            TmpRenderPass::render(
+                &render_context,
+                cmd_buffer,
+                render_surface.as_mut(),
+                &mesh_renderer,
+            );
+
+            let debug_renderpass = render_surface.debug_renderpass();
+            let debug_renderpass = debug_renderpass.write();
+            debug_renderpass.render(
+                &render_context,
+                cmd_buffer,
+                render_surface.as_mut(),
+                    picked_drawables.as_slice(),
+                    manipulator_drawables.as_slice(),
+                camera_component,
+                &mesh_manager,
+                &model_manager,
+                &debug_display,
+            );
+
+            if egui.is_enabled() {
+                let egui_pass = render_surface.egui_renderpass();
+                let mut egui_pass = egui_pass.write();
+                egui_pass.update_font_texture(&render_context, cmd_buffer, egui.ctx());
+                egui_pass.render(
                     &mut render_context,
                     cmd_buffer,
-                    &mut render_surface,
-                    &instance_manager,
+                    render_surface.as_mut(),
+                    &egui,
                 );
-
-                cmd_buffer.cmd_bind_index_buffer(static_buffer.index_buffer_binding());
-                cmd_buffer.cmd_bind_vertex_buffer(0, instance_manager.vertex_buffer_binding());
-
-                let picking_pass = render_surface.picking_renderpass();
-                let mut picking_pass = picking_pass.write();
-                picking_pass.render(
-                    &picking_manager,
-                    &render_context,
-                    cmd_buffer,
-                    render_surface.as_mut(),
-                    &instance_manager,
-                    manipulator_drawables.as_slice(),
-                    lights.as_slice(),
-                    &mesh_manager,
-                    camera_component,
-                    &mesh_renderer,
-                );
-
-                TmpRenderPass::render(
-                    &render_context,
-                    cmd_buffer,
-                    render_surface.as_mut(),
-                    &mesh_renderer,
-                );
-
-                let debug_renderpass = render_surface.debug_renderpass();
-                let debug_renderpass = debug_renderpass.write();
-                debug_renderpass.render(
-                    &render_context,
-                    cmd_buffer,
-                    render_surface.as_mut(),
-                    picked_drawables.as_slice(),
-                    manipulator_drawables.as_slice(),
-                    camera_component,
-                    &mesh_manager,
-                    &model_manager,
-                    &debug_display,
-                );
-
-                if egui.is_enabled() {
-                    let egui_pass = render_surface.egui_renderpass();
-                    let mut egui_pass = egui_pass.write();
-                    egui_pass.update_font_texture(&render_context, cmd_buffer, egui.ctx());
-                    egui_pass.render(
-                        &mut render_context,
-                        cmd_buffer,
-                        render_surface.as_mut(),
-                        &egui,
-                    );
-                }
-
-                cmd_buffer.end();
-
-<<<<<<< HEAD
-                let test_render_graph = false;
-                if test_render_graph {
-                    render_context
-                        .graphics_queue
-                        .queue_mut()
-                        .submit(&[cmd_buffer], &[], &[], None);
-
-                    render_context
-                        .transient_commandbuffer_allocator
-                        .release(cmd_buffer_handle);
-
-                    let mut cmd_buffer_handle =
-                        render_context.transient_commandbuffer_allocator.acquire();
-                    let cmd_buffer = cmd_buffer_handle.as_mut();
-
-                    cmd_buffer.begin();
-
-                    //****************************************************************
-                    cmd_buffer.with_label("RenderGraph", |cmd_buffer| {
-
-                        let gpu_culling_pass = GpuCullingPass;
-                        let depth_layer_pass = DepthLayerPass;
-                        let opaque_layer_pass = OpaqueLayerPass;
-                        let ssao_pass = SSAOPass;
-                        let alphablended_layer_pass = AlphaBlendedLayerPass;
-                        let postprocess_pass = PostProcessPass;
-                        let lighting_pass = LightingPass;
-                        let ui_pass = UiPass;
-
-                        let view_desc = TextureDef {
-                            extents: Extents3D {
-                                width: 1920,
-                                height: 1080,
-                                depth: 1,
-                            },
-                            array_length: 1,
-                            mip_count: 1,
-                            format: Format::R8G8B8A8_UNORM,
-                            usage_flags: ResourceUsage::AS_RENDER_TARGET | ResourceUsage::AS_SHADER_RESOURCE | ResourceUsage::AS_TRANSFERABLE,
-                            resource_flags: ResourceFlags::empty(),
-                            memory_usage: MemoryUsage::GpuOnly,
-                            tiling: TextureTiling::Optimal,
-                        };
-                        let view_target = render_context.device_context.create_texture(view_desc, "ViewBuffer");
-                        let view = RenderView {
-                            target: view_target,
-                        };
-
-                        let depth_desc = TextureDef {
-                            extents: view.target.definition().extents,
-                            array_length: 1,
-                            mip_count: 1,
-                            format: Format::D24_UNORM_S8_UINT,
-                            usage_flags: ResourceUsage::AS_DEPTH_STENCIL | ResourceUsage::AS_SHADER_RESOURCE,
-                            resource_flags: ResourceFlags::empty(),
-                            memory_usage: MemoryUsage::GpuOnly,
-                            tiling: TextureTiling::Optimal,
-                        };
-                        let prev_depth = render_context.device_context.create_texture(depth_desc, "PrevDepthBuffer");
-
-                        let mut render_script = RenderScript {
-                            gpu_culling_pass,
-                            depth_layer_pass,
-                            opaque_layer_pass,
-                            ssao_pass,
-                            alphablended_layer_pass,
-                            postprocess_pass,
-                            lighting_pass,
-                            ui_pass,
-                            prev_depth,
-                        };
-
-                        let config = Config::default();
-
-                        match render_script.build_render_graph(&view, &config) {
-                            Ok(render_graph) => {
-                                // Print out the render graph
-                                println!("{}", render_graph);
-                                println!("\n\n");
-
-                                // TODO: Questions:
-                                // * Management of textures: pool for now, aliasing later
-                                // * Management of command buffers: one command buffer for all passes for now
-                                // * Multithreaded execution: none for now
-
-                                let mut render_graph_context = render_graph.compile();
-
-                                println!("\n\n");
-
-                                let render_managers = RenderManagers {
-                                    mesh_renderer: &mesh_renderer,
-                                    instance_manager: &instance_manager,
-                                };
-
-                                static mut FRAME_IDX: u64 = 0;
-                                let local_frame_idx =
-                                
-                                unsafe {
-                                    FRAME_IDX
-                                };
-
-                                // Execute it
-                                println!("*****************************************************************************");
-                                println!("Frame {}", local_frame_idx);
-                                render_graph.execute(
-                                    &mut render_graph_context,
-                                    &render_resources,
-                                    &render_managers,
-                                    &render_context,
-                                    render_context.device_context,
-                                    cmd_buffer,
-                                );
-                                
-                                unsafe {
-                                    FRAME_IDX+= 1;
-                                }
-                            }
-                            Err(error) => {
-                                println!("{}", error);
-                            }
-=======
+            }
+
+            cmd_buffer.end();
+
+            let test_render_graph = false;
+            if test_render_graph {
+                render_context
+                    .graphics_queue
+                    .queue_mut()
+                    .submit(&[cmd_buffer], &[], &[], None);
+
+                render_context
+                    .transient_commandbuffer_allocator
+                    .release(cmd_buffer_handle);
+
+                let mut cmd_buffer_handle =
+                    render_context.transient_commandbuffer_allocator.acquire();
+                let cmd_buffer = cmd_buffer_handle.as_mut();
+
+                cmd_buffer.begin();
+
                 //****************************************************************
                 cmd_buffer.with_label("RenderGraph", |cmd_buffer| {
 
@@ -990,63 +880,66 @@
                                 &mut render_context,
                                 cmd_buffer,
                             );
->>>>>>> 51b90d87
                         }
-
-                    });
-
-                    //****************************************************************
-
-                    cmd_buffer.end();
-
-                    // queue
-                    let present_sema = render_surface.acquire();
-                    {
-                        render_context.graphics_queue.queue_mut().submit(
-                            &[cmd_buffer],
-                            &[present_sema],
-                            &[],
-                            None,
-                        );
-
-                        render_surface.present(&mut render_context);
+                        Err(error) => {
+                            println!("{}", error);
+                        }
                     }
 
-                    render_context
-                        .transient_commandbuffer_allocator
-                        .release(cmd_buffer_handle);
-                } else {
-                    // queue
-                    let present_sema = render_surface.acquire();
-                    {
-                        render_context.graphics_queue.queue_mut().submit(
-                            &[cmd_buffer],
-                            &[present_sema],
-                            &[],
-                            None,
-                        );
-
-                        render_surface.present(&mut render_context);
-                    }
-
-                    render_context
-                        .transient_commandbuffer_allocator
-                        .release(cmd_buffer_handle);
+                });
+
+                //****************************************************************
+
+                cmd_buffer.end();
+
+                // queue
+                let present_sema = render_surface.acquire();
+                {
+                    render_context.graphics_queue.queue_mut().submit(
+                        &[cmd_buffer],
+                        &[present_sema],
+                        &[],
+                        None,
+                    );
+
+                    render_surface.present(&mut render_context);
                 }
+
+                render_context
+                    .transient_commandbuffer_allocator
+                    .release(cmd_buffer_handle);
+            } else {
+                // queue
+                let present_sema = render_surface.acquire();
+                {
+                    render_context.graphics_queue.queue_mut().submit(
+                        &[cmd_buffer],
+                        &[present_sema],
+                        &[],
+                        None,
+                    );
+
+                    render_surface.present(&mut render_context);
+                }
+
+                render_context
+                    .transient_commandbuffer_allocator
+                    .release(cmd_buffer_handle);
             }
-
-            descriptor_heap_manager.release_descriptor_pool(descriptor_pool);
-            drop(transient_buffer_allocator);
-            drop(transient_commandbuffer_allocator);
-
-            descriptor_heap_manager.end_frame();
-            debug_display.end_frame();
-            render_scope.end_frame(&graphics_queue);
-            transient_buffer.end_frame();
-            transient_commandbuffer_manager.end_frame();
-            mesh_renderer.end_frame();
-
         }
+
+        descriptor_heap_manager.release_descriptor_pool(descriptor_pool);
+        drop(transient_buffer_allocator);
+        drop(transient_commandbuffer_allocator);
+
+        descriptor_heap_manager.end_frame();
+        debug_display.end_frame();
+        render_scope.end_frame(&graphics_queue);
+        transient_buffer.end_frame();
+        transient_commandbuffer_manager.end_frame();
+        mesh_renderer.end_frame();
+
+    }
         
         renderdoc_manager.end_frame_capture();    
 
