--- conflicted
+++ resolved
@@ -686,13 +686,9 @@
                 .get_mut::<RenderCommandManager>()
                 .apply(&render_resources);
 
-<<<<<<< HEAD
-            let render_objects = render_resources.get::<RenderObjects>();
             let mut persistent_descriptor_set_manager =
                 render_resources.get_mut::<PersistentDescriptorSetManager>();
 
-=======
->>>>>>> e5d2fa8c
             persistent_descriptor_set_manager.frame_update();
             pipeline_manager.frame_update(&device_context);
 
@@ -721,32 +717,8 @@
                 let descriptor_pool =
                     descriptor_heap_manager.acquire_descriptor_pool(default_descriptor_heap_size());
 
-<<<<<<< HEAD
-                let mut render_context = RenderContext::new(
-                    &device_context,
-                    &graphics_queue,
-                    &descriptor_pool,
-                    &mut pipeline_manager,
-                    &mut transient_commandbuffer_allocator,
-                    &mut transient_buffer_allocator,
-                    &static_buffer,
-                );
-
-                // Persistent descriptor set
-                {
-                    // render_resources
-                    //     .get_mut::<SamplerManager>()
-                    //     .upload(&mut persistent_descriptor_set_manager);
-                    let descriptor_set = persistent_descriptor_set_manager.descriptor_set();
-                    render_context.set_persistent_descriptor_set(
-                        descriptor_set.layout(),
-                        *descriptor_set.handle(),
-                    );
-                }
-=======
                 let herd_member = herd.get();
                 let bump = herd_member.as_bump();
->>>>>>> e5d2fa8c
 
                 {
                     let render_layers = render_resources.get::<RenderLayers>();
