//! Renderer plugin.

// crate-specific lint exceptions:
#![allow(
    clippy::cast_precision_loss,
    clippy::missing_errors_doc,
    clippy::new_without_default,
    clippy::uninit_vec
)]

mod cgen {
    include!(concat!(env!("OUT_DIR"), "/rust/mod.rs"));
}

use crate::components::{
    reflect_camera_components, reflect_viewports, reflect_visual_components, tmp_create_camera,
    tmp_debug_display_lights, CameraOptions, EcsToRenderCamera, EcsToRenderLight,
    EcsToRenderViewport, EcsToRenderVisual,
};
use crate::core::{
    RenderCamera, RenderCommandQueuePool, RenderFeatures, RenderFeaturesBuilder,
    RenderGraphPersistentState, RenderLayerBuilder, RenderLayers, RenderObjects, RenderViewport,
    RenderViewportPrivateDataHandler, RenderViewportRendererData, RENDER_LAYER_DEPTH,
    RENDER_LAYER_OPAQUE, RENDER_LAYER_PICKING,
};
use crate::features::{ModelFeature, RenderVisual};
use crate::lighting::{RenderLight, RenderLightTestData};
use crate::surface_renderer::SurfaceRenderer;

use std::sync::Arc;

use atomic_refcell::{AtomicRef, AtomicRefCell, AtomicRefMut};

use bumpalo_herd::Herd;
#[allow(unused_imports, clippy::wildcard_imports)]
use cgen::*;

pub mod labels;

use gpu_renderer::GpuInstanceManager;

pub use labels::*;

mod renderer;
use lgn_data_runtime::{
    AssetRegistry, AssetRegistryOptions, AssetRegistryScheduling, ResourceDescriptor,
};
use lgn_embedded_fs::EMBEDDED_FS;
use lgn_graphics_api::{
    ApiDef, DescriptorHeapDef, DeviceContext, Queue, QueueType, BACKBUFFER_COUNT,
};
use lgn_graphics_cgen_runtime::CGenRegistryList;
use lgn_input::keyboard::{KeyCode, KeyboardInput};

use lgn_tasks::ComputeTaskPool;
use lgn_tracing::span_scope;
pub use renderer::*;

mod render_context;
pub use render_context::*;

mod surface_renderer;

pub mod resources;
use resources::{
    DescriptorHeapManager, ModelManager, PersistentDescriptorSetManager, PipelineManager,
    TextureManager, TransientBufferAllocator, TransientCommandBufferAllocator,
    TransientCommandBufferManager,
};

pub mod components;

pub mod gpu_renderer;

pub mod picking;

pub mod debug_display;
pub mod egui;

pub(crate) mod lighting;
pub mod render_pass;

pub mod core;
pub mod features;
pub mod script;
pub mod shared;

mod renderdoc;

use crate::core::{
    GpuUploadManager, RenderCommandManager, RenderObjectsBuilder, RenderResourcesBuilder,
};

use crate::gpu_renderer::{ui_mesh_renderer, MeshRenderer};
use crate::renderdoc::RenderDocManager;
use crate::{
    components::{
        reflect_light_components, ManipulatorComponent, PickedComponent,
        RenderSurfaceCreatedForWindow, RenderSurfaceExtents, RenderSurfaces,
    },
    egui::{egui_plugin::EguiPlugin, Egui},
    lighting::LightingManager,
    picking::{ManipulatorManager, PickingManager, PickingPlugin},
    resources::MeshManager,
    RenderStage,
};
<<<<<<< HEAD
use lgn_app::{App, AppExit, CoreStage, Events, Plugin, StartupStage};
=======
>>>>>>> 59375544

use lgn_app::{App, AppExit, CoreStage, Plugin};
use lgn_ecs::{event::Events, prelude::*};
use lgn_math::{const_vec3, Vec3};
use lgn_transform::components::GlobalTransform;
use lgn_window::{WindowCloseRequested, WindowCreated, WindowResized, Windows};

use crate::debug_display::DebugDisplay;

use crate::resources::{
    ui_renderer_options, MaterialManager, RendererOptions, SamplerManager, SharedResourcesManager,
    TransientBufferManager, UnifiedStaticBuffer,
};

use crate::{
    components::{apply_camera_setups, camera_control, RenderSurface, VisualComponent},
    labels::CommandBufferLabel,
};

pub const UP_VECTOR: Vec3 = Vec3::Z;
pub const DOWN_VECTOR: Vec3 = const_vec3!([0_f32, 0_f32, -1_f32]);

#[derive(Clone)]
pub struct GraphicsQueue {
    queue: Arc<AtomicRefCell<Queue>>,
}

impl GraphicsQueue {
    pub fn new(device_context: &DeviceContext) -> Self {
        Self {
            queue: Arc::new(AtomicRefCell::new(
                device_context.create_queue(QueueType::Graphics),
            )),
        }
    }

    pub fn queue(&self) -> AtomicRef<'_, Queue> {
        self.queue.borrow()
    }

    pub fn queue_mut(&self) -> AtomicRefMut<'_, Queue> {
        self.queue.borrow_mut()
    }
}

#[derive(Default)]
pub struct RendererPlugin {}

impl Plugin for RendererPlugin {
    #[allow(unsafe_code)]
    fn build(&self, app: &mut App) {
        // TODO: Config resource? The renderer could be some kind of state machine reacting on some config changes?
        // TODO: refactor this with data pipeline resources
        EMBEDDED_FS.add_file(&gpu_renderer::INCLUDE_BRDF);
        EMBEDDED_FS.add_file(&gpu_renderer::INCLUDE_COMMON);
        EMBEDDED_FS.add_file(&gpu_renderer::INCLUDE_MESH);
        EMBEDDED_FS.add_file(&gpu_renderer::INCLUDE_FULLSCREEN_TRIANGLE);
        EMBEDDED_FS.add_file(&gpu_renderer::INCLUDE_TRANSFORM);
        EMBEDDED_FS.add_file(&gpu_renderer::SHADER_SHADER);

        const NUM_RENDER_FRAMES: u64 = BACKBUFFER_COUNT as u64 + 1;

        //
        // Init in dependency order
        //
        let gfx_api = GfxApiArc::new(ApiDef::default());
        let device_context = gfx_api.device_context();
        let graphics_queue = GraphicsQueue::new(device_context);
        let cgen_registry = Arc::new(cgen::initialize(device_context));
        let render_scope = RenderScope::new(NUM_RENDER_FRAMES, device_context);
        let gpu_upload_manager = GpuUploadManager::new(device_context);
        let gpu_heap = UnifiedStaticBuffer::new(device_context, 64 * 1024 * 1024);
        let transient_buffer = TransientBufferManager::new(device_context, NUM_RENDER_FRAMES);
        let render_command_queue_pool = RenderCommandQueuePool::new();
        let render_command_manager = RenderCommandManager::new(&render_command_queue_pool);
        let mut render_commands = render_command_queue_pool.builder();
        let descriptor_heap_manager = DescriptorHeapManager::new(NUM_RENDER_FRAMES, device_context);
        let transient_commandbuffer_manager =
            TransientCommandBufferManager::new(NUM_RENDER_FRAMES, &graphics_queue);

        let mut pipeline_manager = PipelineManager::new(device_context);
        pipeline_manager.register_shader_families(&cgen_registry);

        let mut cgen_registry_list = CGenRegistryList::new();
        cgen_registry_list.push(cgen_registry);

        let mut persistent_descriptor_set_manager = PersistentDescriptorSetManager::new(
            device_context,
            &descriptor_heap_manager,
            NUM_RENDER_FRAMES,
        );

        let mesh_manager = MeshManager::new(&gpu_heap, &gpu_upload_manager, &mut render_commands);

        let texture_manager = TextureManager::new(
            device_context,
            &mut render_commands,
            &persistent_descriptor_set_manager,
            &gpu_upload_manager,
        );

        let sampler_manager =
            SamplerManager::new(device_context, &persistent_descriptor_set_manager);

        let shared_resources_manager =
            SharedResourcesManager::new(device_context, &mut persistent_descriptor_set_manager);

        let material_manager = MaterialManager::new(
            &gpu_heap,
            &gpu_upload_manager,
            &mut render_commands,
            &shared_resources_manager,
            &texture_manager,
            &sampler_manager,
        );

        let render_layers_builder = RenderLayerBuilder::default();
        let render_layers = render_layers_builder
            .add_render_layer("DEPTH")
            .add_render_layer("OPAQUE")
            .add_render_layer("PICKING")
            .finalize();
        assert_eq!(
            render_layers.get_from_name("DEPTH").id(),
            RENDER_LAYER_DEPTH
        );
        assert_eq!(
            render_layers.get_from_name("OPAQUE").id(),
            RENDER_LAYER_OPAQUE
        );
        assert_eq!(
            render_layers.get_from_name("PICKING").id(),
            RENDER_LAYER_PICKING
        );

        let mesh_renderer = MeshRenderer::new(device_context, &gpu_heap, &render_layers);
        let instance_manager = GpuInstanceManager::new(&gpu_heap, &gpu_upload_manager);
        let manipulation_manager = ManipulatorManager::new();
        let picking_manager = PickingManager::new(4096);
        let model_manager = ModelManager::new(&mesh_manager, &material_manager);
        let light_manager = LightingManager::new();
        let renderdoc_manager = RenderDocManager::default();
        let render_objects = RenderObjectsBuilder::default()
            // Lights
            .add_primary_table::<RenderLight>()
            .add_secondary_table::<RenderLight, RenderLightTestData>()
            // Viewports
            .add_primary_table::<RenderViewport>()
            .add_secondary_table_with_handler::<RenderViewport, RenderViewportRendererData>(
                Box::new(RenderViewportPrivateDataHandler::new(
                    device_context.clone(),
                )),
            )
            // Visual
            .add_primary_table::<RenderVisual>()
            // Camera
            .add_primary_table::<RenderCamera>()
            // Done!
            .finalize();

        //
        // Add renderer stages first. It is needed for the plugins.
        //
        app.add_stage_after(
            CoreStage::PostUpdate,
            RenderStage::Prepare,
            SystemStage::parallel(),
        );

        app.add_stage_after(
            RenderStage::Prepare,
            RenderStage::Render,
            SystemStage::parallel(),
        );

        //
        // Stage Startup
        //
        app.add_startup_system(init_manipulation_manager);
        app.add_startup_system(tmp_create_camera);

        //
        // RenderObjects
        //

        // Lights
        app.insert_resource(EcsToRenderLight::new(
            render_objects.primary_table_view::<RenderLight>(),
        ))
        .add_system_to_stage(RenderStage::Prepare, reflect_light_components);

        // Viewports
        app.insert_resource(EcsToRenderViewport::new(
            render_objects.primary_table_view::<RenderViewport>(),
        ))
        .add_system_to_stage(RenderStage::Prepare, reflect_viewports);

        // Model
        app.insert_resource(EcsToRenderVisual::new(
            render_objects.primary_table_view::<RenderVisual>(),
        ))
        .add_system_to_stage(RenderStage::Prepare, reflect_visual_components);

        // Camera
        app.insert_resource(EcsToRenderCamera::new(
            render_objects.primary_table_view::<RenderCamera>(),
        ))
        .add_system_to_stage(RenderStage::Prepare, reflect_camera_components);

        //
        // Resources
        //

        app.insert_resource(pipeline_manager)
            .insert_resource(manipulation_manager.clone())
            .insert_resource(cgen_registry_list)
            .insert_resource(RenderSurfaces::new())
            .insert_resource(DebugDisplay::default())
            .insert_resource(RendererOptions::default())
            .insert_resource(CameraOptions::default())
            .insert_resource(picking_manager.clone());

        // Init ecs
        MeshRenderer::init_ecs(app);
        GpuInstanceManager::init_ecs(app);

        app.add_startup_system(register_installers);

        app.add_startup_system_to_stage(
            StartupStage::PostStartup,
            install_default_resources.after(AssetRegistryScheduling::AssetRegistryCreated),
        );

        // Plugins are optional
        app.add_plugin(EguiPlugin::default());
        app.add_plugin(PickingPlugin {});

        //
        // Events
        //
        app.add_event::<RenderSurfaceCreatedForWindow>();

        //
        // Stage PreUpdate
        //
        app.add_system_to_stage(CoreStage::PreUpdate, apply_camera_setups);

        //
        // Stage PostUpdate
        //

        // TODO (vbdd): CoreStage::PostUpdate is probably invalid. Anyway, this will change soon.

        app.add_system_to_stage(CoreStage::PostUpdate, on_window_created.exclusive_system());
        app.add_system_to_stage(CoreStage::PostUpdate, on_window_resized.exclusive_system());
        app.add_system_to_stage(
            CoreStage::PostUpdate,
            on_window_close_requested.exclusive_system(),
        );

        //
        // Stage Prepare
        //
        app.add_system_to_stage(RenderStage::Prepare, ui_renderer_options);
        app.add_system_to_stage(RenderStage::Prepare, ui_mesh_renderer);
        app.add_system_to_stage(RenderStage::Prepare, tmp_debug_display_lights);
        app.add_system_to_stage(
            RenderStage::Prepare,
            camera_control.exclusive_system().at_start(),
        );

        //
        // Stage: Render
        //
        app.add_system_to_stage(
            RenderStage::Render,
            render_update.label(CommandBufferLabel::Generate),
        );

        //
        // Finalize
        //

        let render_features_builder = RenderFeaturesBuilder::new();
        let render_features = render_features_builder
            .insert(ModelFeature::new())
            .finalize();

        let render_graph_persistent_state = RenderGraphPersistentState::new();

        let render_resources_builder = RenderResourcesBuilder::new();
        let render_resources = render_resources_builder
            .insert(render_scope)
            .insert(gfx_api.clone())
            .insert(render_command_manager)
            .insert(gpu_upload_manager)
            .insert(gpu_heap)
            .insert(transient_buffer)
            .insert(descriptor_heap_manager)
            .insert(transient_commandbuffer_manager)
            .insert(graphics_queue.clone())
            .insert(light_manager)
            .insert(renderdoc_manager)
            .insert(render_objects)
            .insert(instance_manager)
            .insert(mesh_renderer)
            .insert(manipulation_manager)
            .insert(picking_manager)
            .insert(model_manager)
            .insert(mesh_manager)
            .insert(texture_manager)
            .insert(material_manager)
            .insert(sampler_manager)
            .insert(render_layers)
            .insert(render_features)
            .insert(render_graph_persistent_state)
            .insert(Herd::new())
            .insert(persistent_descriptor_set_manager)
            .insert(shared_resources_manager)
            .finalize();

        app.add_system_to_stage(CoreStage::Last, on_app_exit);

        let renderer = Renderer::new(
            NUM_RENDER_FRAMES,
            render_command_queue_pool,
            render_resources,
            graphics_queue,
            gfx_api,
        );

        // This resource needs to be shutdown after all other resources
        app.insert_resource(renderer);
    }
}

#[allow(clippy::needless_pass_by_value)]
fn register_installers(
    asset_registry_options: NonSendMut<'_, AssetRegistryOptions>,
    renderer: Res<'_, Renderer>,
) {
    let asset_registry_options = asset_registry_options.into_inner();

    let texture_manager = renderer.render_resources().get::<TextureManager>();
    let texture_installer = Arc::new(resources::TextureInstaller::new(&texture_manager));
    asset_registry_options.add_resource_installer(
        lgn_graphics_data::runtime::BinTexture::TYPE,
        texture_installer.clone(),
    );

    asset_registry_options.add_component_installer(
        &[
            std::any::TypeId::of::<lgn_graphics_data::runtime::Visual>(),
            std::any::TypeId::of::<lgn_graphics_data::runtime::Light>(),
            std::any::TypeId::of::<lgn_graphics_data::runtime::CameraSetup>(),
        ],
        texture_installer,
    );

    let material_manager = renderer.render_resources().get::<MaterialManager>();
    asset_registry_options.add_resource_installer(
        lgn_graphics_data::runtime::Material::TYPE,
        Arc::new(resources::MaterialInstaller::new(&material_manager)),
    );

    let model_manager = renderer.render_resources().get::<ModelManager>();
    asset_registry_options.add_resource_installer(
        lgn_graphics_data::runtime::Model::TYPE,
        Arc::new(resources::ModelInstaller::new(&model_manager)),
    );
}

#[allow(clippy::needless_pass_by_value)]
fn install_default_resources(
    asset_registry: Res<'_, Arc<AssetRegistry>>,
    renderer: Res<'_, Renderer>,
) {
    let texture_manager = renderer.render_resources().get::<TextureManager>();
    texture_manager.install_default_resources(&asset_registry);

    let material_manager = renderer.render_resources().get::<MaterialManager>();
    material_manager.install_default_resources(&asset_registry);

    let model_manager = renderer.render_resources().get::<ModelManager>();
    model_manager.install_default_resources(&asset_registry);
}

#[allow(clippy::needless_pass_by_value)]
fn on_window_created(
    mut event_window_created: EventReader<'_, '_, WindowCreated>,
    window_list: Res<'_, Windows>,
    renderer: Res<'_, Renderer>,
    mut render_surfaces: ResMut<'_, RenderSurfaces>,
    mut event_render_surface_created: ResMut<'_, Events<RenderSurfaceCreatedForWindow>>,
) {
    for ev in event_window_created.iter() {
        let wnd = window_list.get(ev.id).unwrap();
        let extents = RenderSurfaceExtents::new(wnd.physical_width(), wnd.physical_height());
        let mut render_surface = RenderSurface::new(wnd.id(), &renderer, extents);

        render_surface.add_default_viewport();

        render_surfaces.insert(render_surface);

        event_render_surface_created.send(RenderSurfaceCreatedForWindow { window_id: ev.id });
    }
}

#[allow(clippy::needless_pass_by_value)]
fn on_window_resized(
    mut ev_wnd_resized: EventReader<'_, '_, WindowResized>,
    wnd_list: Res<'_, Windows>,
    renderer: Res<'_, Renderer>,
    mut render_surfaces: ResMut<'_, RenderSurfaces>,
) {
    let device_context = renderer.device_context();
    for ev in ev_wnd_resized.iter() {
        let wnd = wnd_list.get(ev.id).unwrap();
        let render_surface = render_surfaces.try_get_from_window_id_mut(ev.id);
        if let Some(render_surface) = render_surface {
            render_surface.resize(
                device_context,
                RenderSurfaceExtents::new(wnd.physical_width(), wnd.physical_height()),
            );
        }
    }
}

#[allow(clippy::needless_pass_by_value)]
fn on_window_close_requested(
    mut ev_wnd_destroyed: EventReader<'_, '_, WindowCloseRequested>,
    mut render_surfaces: ResMut<'_, RenderSurfaces>,
) {
    for ev in ev_wnd_destroyed.iter() {
        render_surfaces.remove_from_window_id(ev.id);
    }
}

#[allow(clippy::needless_pass_by_value)]
fn init_manipulation_manager(
    commands: Commands<'_, '_>,
    mut manipulation_manager: ResMut<'_, ManipulatorManager>,
    picking_manager: Res<'_, PickingManager>,
) {
    manipulation_manager.initialize(commands, picking_manager);
}

#[allow(clippy::needless_pass_by_value)]
fn on_app_exit(mut app_exit: EventReader<'_, '_, AppExit>, renderer: Res<'_, Renderer>) {
    // "Un dernier tour de crinque" to flush any remaining commands.
    if app_exit.iter().last().is_some() {
        renderer.graphics_queue().queue_mut().wait_for_queue_idle();
        renderer.device_context().free_gpu_memory();

        let mut render_objects = renderer.render_resources().get_mut::<RenderObjects>();
        render_objects.sync_update();
        render_objects.begin_frame();
    }
}

#[allow(
    clippy::needless_pass_by_value,
    clippy::too_many_arguments,
    clippy::type_complexity
)]
fn render_update(
    resources: (
        Res<'_, Renderer>,
        ResMut<'_, PipelineManager>,
        ResMut<'_, PickingManager>,
        ResMut<'_, Egui>,
        ResMut<'_, DebugDisplay>,
        ResMut<'_, RenderSurfaces>,
        EventReader<'_, '_, KeyboardInput>,
    ),
    queries: (
        Query<'_, '_, (&VisualComponent, &GlobalTransform), With<PickedComponent>>,
        Query<'_, '_, (&GlobalTransform, &ManipulatorComponent)>,
    ),
) {
    // resources
    let renderer = resources.0;
    let mut pipeline_manager = resources.1;
    let picking_manager = resources.2;
    let mut egui = resources.3;
    let mut debug_display = resources.4;
    let mut render_surfaces = resources.5;
    let mut keyboard_input_events = resources.6;

    // queries
    let q_picked_drawables = queries.0;
    let q_manipulator_drawables = queries.1;

    //
    // Simulation thread
    //

    {
        let mut render_commands = renderer.render_command_builder();

        for keyboard_input_event in keyboard_input_events.iter() {
            if let Some(key_code) = keyboard_input_event.key_code {
                if key_code == KeyCode::C && keyboard_input_event.state.is_pressed() {
                    render_commands.push(renderdoc::RenderDocCaptureCommand::default());
                }
            }
        }
    }

    let picked_drawables = q_picked_drawables
        .iter()
        .collect::<Vec<(&VisualComponent, &GlobalTransform)>>();
    let manipulator_drawables = q_manipulator_drawables
        .iter()
        .collect::<Vec<(&GlobalTransform, &ManipulatorComponent)>>();

    //
    // Wait for render thread
    //

    // todo

    //
    // Sync window (safe access to render resources)
    //

    let render_resources = renderer.render_resources().clone();

    {
        span_scope!("sync window");
        render_resources
            .get_mut::<RenderCommandManager>()
            .sync_update();

        render_resources.get_mut::<RenderObjects>().sync_update();
    }

    //
    // Egui (not thread safe as is)
    // we need to call the end_frame in the sync window I guess and transfer the data to the render thread
    //
    render_resources
        .get_mut::<LightingManager>()
        .debug_ui(egui.as_mut());
    crate::egui::egui_plugin::end_frame(&mut egui);

    // objectives: drop all resources/queries

    drop(renderer);
    drop(keyboard_input_events);

    //
    // Run render thread
    //

    ComputeTaskPool::get().scope(|scope| {
        scope.spawn(async move {
            span_scope!("render_thread");

            let mut herd = render_resources.get_mut::<Herd>();
            let mut render_scope = render_resources.get_mut::<RenderScope>();
            let mut descriptor_heap_manager = render_resources.get_mut::<DescriptorHeapManager>();
            let device_context = render_resources.get::<GfxApiArc>().device_context().clone();
            let static_buffer = render_resources.get::<UnifiedStaticBuffer>();
            let mut transient_buffer = render_resources.get_mut::<TransientBufferManager>();
            let transient_commandbuffer_manager =
                render_resources.get::<TransientCommandBufferManager>();

            //
            // Begin frame (before commands)
            //

            herd.reset();
            render_scope.begin_frame();
            descriptor_heap_manager.begin_frame();

            device_context.free_gpu_memory();

            transient_buffer.begin_frame();
            transient_commandbuffer_manager.begin_frame();

            render_resources.get::<RenderObjects>().begin_frame();

            //
            // Update
            //
            render_resources
                .get_mut::<RenderCommandManager>()
                .apply(&render_resources);

            let mut persistent_descriptor_set_manager =
                render_resources.get_mut::<PersistentDescriptorSetManager>();

            persistent_descriptor_set_manager.frame_update();
            pipeline_manager.frame_update(&device_context);

            let mut transient_commandbuffer_allocator =
                TransientCommandBufferAllocator::new(&transient_commandbuffer_manager);

            let graphics_queue = render_resources.get::<GraphicsQueue>();

            let mut transient_buffer_allocator =
                TransientBufferAllocator::new(&transient_buffer, 64 * 1024);

            render_resources.get::<GpuUploadManager>().upload(
                &mut transient_commandbuffer_allocator,
                &mut transient_buffer_allocator,
                &graphics_queue,
            );

            //
            // Render
            //

            let mut renderdoc_manager = render_resources.get_mut::<RenderDocManager>();
            renderdoc_manager.start_frame_capture();

            {
                let descriptor_pool =
                    descriptor_heap_manager.acquire_descriptor_pool(default_descriptor_heap_size());

                let herd_member = herd.get();
                let bump = herd_member.as_bump();

                {
                    let render_layers = render_resources.get::<RenderLayers>();
                    let features = render_resources.get::<RenderFeatures>();

                    let render_context = RenderContext::new(
                        &device_context,
                        &graphics_queue,
                        &descriptor_pool,
                        &mut pipeline_manager,
                        &mut transient_commandbuffer_allocator,
                        &mut transient_buffer_allocator,
                        &static_buffer,
                        &herd,
                        bump,
                        &picking_manager,
                        &debug_display,
                        picked_drawables.as_slice(),
                        manipulator_drawables.as_slice(),
                        &egui,
                    );

                    SurfaceRenderer::render_surfaces(
                        render_scope.frame_idx(),
                        &mut render_surfaces,
                        &render_resources,
                        render_context,
                        &mut persistent_descriptor_set_manager,
                        &render_layers,
                        &features,
                    );
                }

                descriptor_heap_manager.release_descriptor_pool(descriptor_pool);
                drop(transient_buffer_allocator);
                drop(transient_commandbuffer_allocator);

                descriptor_heap_manager.end_frame();
                debug_display.end_frame();
                render_scope.end_frame(&graphics_queue);
                transient_buffer.end_frame();
                transient_commandbuffer_manager.end_frame();
            }

            renderdoc_manager.end_frame_capture();
        });
    });
}

fn default_descriptor_heap_size() -> DescriptorHeapDef {
    DescriptorHeapDef {
        max_descriptor_sets: 4096,
        sampler_count: 128,
        constant_buffer_count: 1024,
        buffer_count: 1024,
        rw_buffer_count: 1024,
        texture_count: 1024,
        rw_texture_count: 1024,
    }
}<|MERGE_RESOLUTION|>--- conflicted
+++ resolved
@@ -104,12 +104,7 @@
     resources::MeshManager,
     RenderStage,
 };
-<<<<<<< HEAD
-use lgn_app::{App, AppExit, CoreStage, Events, Plugin, StartupStage};
-=======
->>>>>>> 59375544
-
-use lgn_app::{App, AppExit, CoreStage, Plugin};
+use lgn_app::{App, AppExit, CoreStage, Plugin, StartupStage};
 use lgn_ecs::{event::Events, prelude::*};
 use lgn_math::{const_vec3, Vec3};
 use lgn_transform::components::GlobalTransform;
