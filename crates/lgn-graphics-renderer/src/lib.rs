//! Renderer plugin.

// crate-specific lint exceptions:
#![allow(
    clippy::cast_precision_loss,
    clippy::missing_errors_doc,
    clippy::new_without_default,
    clippy::uninit_vec
)]

mod cgen {
    include!(concat!(env!("OUT_DIR"), "/rust/mod.rs"));
}

use crate::components::{tmp_debug_display_lights, EcsToRender};
use crate::core::{DebugStuff, RenderObjects};
use crate::features::{ModelFeature, RenderFeatures, RenderFeaturesBuilder};
use crate::lighting::{RenderLight, RenderLightTestData};
use crate::script::render_passes::{
    AlphaBlendedLayerPass, DebugPass, GpuCullingPass, LightingPass, OpaqueLayerPass,
    PostProcessPass, SSAOPass, UiPass,
};
use crate::script::{Config, RenderScript, RenderView};
use std::sync::Arc;

use atomic_refcell::{AtomicRef, AtomicRefCell, AtomicRefMut};
#[allow(unused_imports, clippy::wildcard_imports)]
use cgen::*;

pub mod labels;

use gpu_renderer::GpuInstanceManager;

pub use labels::*;

mod asset_to_ecs;
mod renderer;
use lgn_embedded_fs::EMBEDDED_FS;
use lgn_graphics_api::{
    ApiDef, BufferViewDef, DescriptorHeapDef, DeviceContext, Extents3D, Format, MemoryUsage, Queue,
    QueueType, ResourceFlags, ResourceUsage, BACKBUFFER_COUNT,
};
use lgn_graphics_cgen_runtime::CGenRegistryList;
use lgn_input::keyboard::{KeyCode, KeyboardInput};
use lgn_math::Vec2;

use lgn_tasks::ComputeTaskPool;
use lgn_tracing::span_scope_named;
pub use renderer::*;

mod render_context;
pub use render_context::*;

pub mod resources;
use resources::{
    DescriptorHeapManager, ModelManager, PersistentDescriptorSetManager, PipelineManager,
    TextureManager, TransientBufferAllocator, TransientCommandBufferAllocator,
    TransientCommandBufferManager,
};

pub mod components;

pub mod gpu_renderer;

pub mod picking;

pub mod debug_display;
pub mod egui;

pub(crate) mod lighting;
pub mod render_pass;

pub mod core;
pub mod features;
pub mod script;
pub mod shared;

mod renderdoc;

use crate::core::{
    GpuUploadManager, RenderCommandBuilder, RenderCommandManager, RenderCommandQueuePool,
    RenderObjectsBuilder, RenderResourcesBuilder,
};

use crate::gpu_renderer::{ui_mesh_renderer, MeshRenderer};
use crate::render_pass::TmpRenderPass;
use crate::renderdoc::RenderDocManager;
use crate::{
    components::{
        reflect_light_components, ManipulatorComponent, PickedComponent,
        RenderSurfaceCreatedForWindow, RenderSurfaceExtents, RenderSurfaces,
    },
    egui::{egui_plugin::EguiPlugin, Egui},
    lighting::LightingManager,
    picking::{ManipulatorManager, PickingManager, PickingPlugin},
    resources::MeshManager,
    RenderStage,
};
use lgn_app::{App, CoreStage, Events, Plugin};

use lgn_ecs::prelude::*;
use lgn_math::{const_vec3, Vec3};
use lgn_transform::components::GlobalTransform;
use lgn_window::{WindowCloseRequested, WindowCreated, WindowResized, Windows};

use crate::debug_display::DebugDisplay;

use crate::resources::{
    ui_renderer_options, MaterialManager, MissingVisualTracker, RendererOptions, SamplerManager,
    SharedResourcesManager, TransientBufferManager, UnifiedStaticBuffer,
};

use crate::{
    components::{
        apply_camera_setups, camera_control, create_camera, CameraComponent, LightComponent,
        RenderSurface, VisualComponent,
    },
    labels::CommandBufferLabel,
};

pub const UP_VECTOR: Vec3 = Vec3::Y;
pub const DOWN_VECTOR: Vec3 = const_vec3!([0_f32, -1_f32, 0_f32]);

#[derive(Clone)]
pub struct GraphicsQueue {
    queue: Arc<AtomicRefCell<Queue>>,
}

impl GraphicsQueue {
    pub fn new(device_context: &DeviceContext) -> Self {
        Self {
            queue: Arc::new(AtomicRefCell::new(
                device_context.create_queue(QueueType::Graphics),
            )),
        }
    }

    pub fn queue(&self) -> AtomicRef<'_, Queue> {
        self.queue.borrow()
    }

    pub fn queue_mut(&self) -> AtomicRefMut<'_, Queue> {
        self.queue.borrow_mut()
    }
}

#[derive(Default)]
pub struct RendererPlugin {}

impl Plugin for RendererPlugin {
    #[allow(unsafe_code)]
    fn build(&self, app: &mut App) {
        // TODO: Config resource? The renderer could be some kind of state machine reacting on some config changes?
        // TODO: refactor this with data pipeline resources
        EMBEDDED_FS.add_file(&gpu_renderer::INCLUDE_BRDF);
        EMBEDDED_FS.add_file(&gpu_renderer::INCLUDE_COMMON);
        EMBEDDED_FS.add_file(&gpu_renderer::INCLUDE_MESH);
        EMBEDDED_FS.add_file(&gpu_renderer::INCLUDE_FULLSCREEN_TRIANGLE);
        EMBEDDED_FS.add_file(&gpu_renderer::INCLUDE_TRANSFORM);
        EMBEDDED_FS.add_file(&gpu_renderer::SHADER_SHADER);

        const NUM_RENDER_FRAMES: u64 = BACKBUFFER_COUNT as u64 + 1;

        //
        // Init in dependency order
        //
        let gfx_api = GfxApiArc::new(ApiDef::default());
        let device_context = gfx_api.device_context();
        let graphics_queue = GraphicsQueue::new(device_context);
        let cgen_registry = Arc::new(cgen::initialize(device_context));
        let render_scope = RenderScope::new(NUM_RENDER_FRAMES, device_context);
        let upload_manager = GpuUploadManager::new();
        let static_buffer = UnifiedStaticBuffer::new(device_context, 64 * 1024 * 1024);
        let transient_buffer = TransientBufferManager::new(device_context, NUM_RENDER_FRAMES);
        let render_command_manager = RenderCommandManager::new();
        let render_command_queue_pool = RenderCommandQueuePool::new();
        let mut render_commands = RenderCommandBuilder::new(&render_command_queue_pool);
        let descriptor_heap_manager = DescriptorHeapManager::new(NUM_RENDER_FRAMES, device_context);
        let transient_commandbuffer_manager =
            TransientCommandBufferManager::new(NUM_RENDER_FRAMES, &graphics_queue);

        let mut pipeline_manager = PipelineManager::new(device_context);
        pipeline_manager.register_shader_families(&cgen_registry);

        let mut cgen_registry_list = CGenRegistryList::new();
        cgen_registry_list.push(cgen_registry);

        let mut persistent_descriptor_set_manager = PersistentDescriptorSetManager::new(
            device_context,
            &descriptor_heap_manager,
            NUM_RENDER_FRAMES,
        );

        let mut mesh_manager = MeshManager::new(static_buffer.allocator());
        mesh_manager.initialize_default_meshes(&mut render_commands);

        let texture_manager = TextureManager::new(device_context);

        let material_manager = MaterialManager::new(static_buffer.allocator());

        let sampler_manager =
            SamplerManager::new(device_context, &mut persistent_descriptor_set_manager);

        let shared_resources_manager = SharedResourcesManager::new(
            &mut render_commands,
            device_context,
            &mut persistent_descriptor_set_manager,
        );

        let mesh_renderer = MeshRenderer::new(device_context, static_buffer.allocator());
        let instance_manager = GpuInstanceManager::new(static_buffer.allocator());
        let manipulation_manager = ManipulatorManager::new();
        let picking_manager = PickingManager::new(4096);
        let model_manager = ModelManager::new(&mesh_manager, &material_manager);
        let missing_visuals_tracker = MissingVisualTracker::default();

        let light_manager = LightingManager::new();

        let renderdoc_manager = RenderDocManager::default();

        let render_objects = RenderObjectsBuilder::default()
            .add_primary_table::<RenderLight>()
            .add_secondary_table::<RenderLight, RenderLightTestData>()
            .finalize();

        //
        // Add renderer stages first. It is needed for the plugins.
        //
        app.add_stage_after(
            CoreStage::PostUpdate,
            RenderStage::Resource,
            SystemStage::parallel(),
        );

        app.add_stage_after(
            RenderStage::Resource,
            RenderStage::Prepare,
            SystemStage::parallel(),
        );

        app.add_stage_after(
            RenderStage::Prepare,
            RenderStage::Render,
            SystemStage::parallel(),
        );

        //
        // Stage Startup
        //
        app.add_startup_system(init_manipulation_manager);
        app.add_startup_system(create_camera);

        //
        // RenderObjects
        //
        app.insert_resource(EcsToRender::<LightComponent, RenderLight>::new())
            .add_system_to_stage(RenderStage::Prepare, reflect_light_components);

        //
        // Resources
        //

        app.insert_resource(pipeline_manager)
            .insert_resource(manipulation_manager.clone())
            .insert_resource(cgen_registry_list)
            .insert_resource(RenderSurfaces::new())
            .insert_resource(DebugDisplay::default())
            .insert_resource(persistent_descriptor_set_manager)
            .insert_resource(shared_resources_manager)
            .insert_resource(texture_manager)
            .insert_resource(RendererOptions::default())
            .insert_resource(picking_manager.clone());

        // Init ecs
        TextureManager::init_ecs(app);
        MaterialManager::init_ecs(app);
        MeshRenderer::init_ecs(app);
        ModelManager::init_ecs(app);
        MissingVisualTracker::init_ecs(app);
        GpuInstanceManager::init_ecs(app);

        // Only Init AssetRegistry event handler if there's AssetRegistryEvent already registered
        if app
            .world
            .contains_resource::<Events<lgn_data_runtime::AssetRegistryEvent>>()
        {
            app.add_system_to_stage(RenderStage::Resource, asset_to_ecs::process_load_events);
        }

        // Plugins are optional
        app.add_plugin(EguiPlugin::default());
        app.add_plugin(PickingPlugin {});

        //
        // Events
        //
        app.add_event::<RenderSurfaceCreatedForWindow>();

        //
        // Stage PreUpdate
        //
        app.add_system_to_stage(CoreStage::PreUpdate, apply_camera_setups);

        //
        // Stage PostUpdate
        //

        // TODO (vbdd): CoreStage::PostUpdate is probably invalid. Anyway, this will change soon.

        app.add_system_to_stage(CoreStage::PostUpdate, on_window_created.exclusive_system());
        app.add_system_to_stage(CoreStage::PostUpdate, on_window_resized.exclusive_system());
        app.add_system_to_stage(
            CoreStage::PostUpdate,
            on_window_close_requested.exclusive_system(),
        );

        //
        // Stage Prepare
        //
        app.add_system_to_stage(RenderStage::Prepare, ui_renderer_options);
        app.add_system_to_stage(RenderStage::Prepare, ui_mesh_renderer);
        app.add_system_to_stage(RenderStage::Prepare, tmp_debug_display_lights);
        app.add_system_to_stage(
            RenderStage::Prepare,
            camera_control.exclusive_system().at_start(),
        );

        //
        // Stage: Render
        //
        app.add_system_to_stage(
            RenderStage::Render,
            render_update.label(CommandBufferLabel::Generate),
        );

        //
        // Finalize
        //

        let render_features_builder = RenderFeaturesBuilder::new();
        let render_features = render_features_builder
            .insert(ModelFeature::new())
            .finalize();

        let render_resources_builder = RenderResourcesBuilder::new();
        let render_resources = render_resources_builder
            .insert(render_scope)
            .insert(gfx_api.clone())
            .insert(render_command_manager)
            .insert(upload_manager)
            .insert(static_buffer)
            .insert(transient_buffer)
            .insert(descriptor_heap_manager)
            .insert(transient_commandbuffer_manager)
            .insert(graphics_queue.clone())
            .insert(light_manager)
            .insert(renderdoc_manager)
            .insert(render_objects)
            .insert(instance_manager)
            .insert(mesh_renderer)
            .insert(manipulation_manager)
            .insert(picking_manager)
            .insert(model_manager)
            .insert(mesh_manager)
            .insert(material_manager)
            .insert(sampler_manager)
            .insert(missing_visuals_tracker)
            .insert(render_features)
            .finalize();

        let renderer = Renderer::new(
            NUM_RENDER_FRAMES,
            render_command_queue_pool,
            render_resources,
            graphics_queue,
            gfx_api,
        );

        // This resource needs to be shutdown after all other resources
        app.insert_resource(renderer);
    }
}

#[allow(clippy::needless_pass_by_value, clippy::too_many_arguments)]
fn on_window_created(
    mut event_window_created: EventReader<'_, '_, WindowCreated>,
    window_list: Res<'_, Windows>,
    renderer: Res<'_, Renderer>,
    pipeline_manager: Res<'_, PipelineManager>,
    mut render_surfaces: ResMut<'_, RenderSurfaces>,
    mut event_render_surface_created: ResMut<'_, Events<RenderSurfaceCreatedForWindow>>,
) {
    for ev in event_window_created.iter() {
        let wnd = window_list.get(ev.id).unwrap();
        let extents = RenderSurfaceExtents::new(wnd.physical_width(), wnd.physical_height());
        let render_surface = RenderSurface::new(wnd.id(), &renderer, &pipeline_manager, extents);

        render_surfaces.insert(render_surface);

        event_render_surface_created.send(RenderSurfaceCreatedForWindow { window_id: ev.id });
    }
}

#[allow(clippy::needless_pass_by_value)]
fn on_window_resized(
    mut ev_wnd_resized: EventReader<'_, '_, WindowResized>,
    wnd_list: Res<'_, Windows>,
    renderer: Res<'_, Renderer>,
    mut render_surfaces: ResMut<'_, RenderSurfaces>,
    pipeline_manager: Res<'_, PipelineManager>,
) {
    let device_context = renderer.device_context();
    for ev in ev_wnd_resized.iter() {
        let wnd = wnd_list.get(ev.id).unwrap();
        let render_surface = render_surfaces.try_get_from_window_id_mut(ev.id);
        if let Some(render_surface) = render_surface {
            render_surface.resize(
                device_context,
                RenderSurfaceExtents::new(wnd.physical_width(), wnd.physical_height()),
                &pipeline_manager,
            );
        }
    }
}

#[allow(clippy::needless_pass_by_value)]
fn on_window_close_requested(
    mut ev_wnd_destroyed: EventReader<'_, '_, WindowCloseRequested>,
    mut render_surfaces: ResMut<'_, RenderSurfaces>,
) {
    for ev in ev_wnd_destroyed.iter() {
        render_surfaces.remove_from_window_id(ev.id);
    }
}

#[allow(clippy::needless_pass_by_value)]
fn init_manipulation_manager(
    commands: Commands<'_, '_>,
    mut manipulation_manager: ResMut<'_, ManipulatorManager>,
    picking_manager: Res<'_, PickingManager>,
) {
    manipulation_manager.initialize(commands, picking_manager);
}

#[allow(
    clippy::needless_pass_by_value,
    clippy::too_many_arguments,
    clippy::type_complexity,
    unsafe_code
)]
fn render_update(
    task_pool: Res<'_, ComputeTaskPool>,
    resources: (
        ResMut<'_, Renderer>,
        ResMut<'_, PipelineManager>,
        ResMut<'_, PickingManager>,
        ResMut<'_, Egui>,
        ResMut<'_, DebugDisplay>,
        ResMut<'_, PersistentDescriptorSetManager>,
        ResMut<'_, RenderSurfaces>,
        EventReader<'_, '_, KeyboardInput>,
    ),
    queries: (
        Query<'_, '_, (&VisualComponent, &GlobalTransform), With<PickedComponent>>,
        Query<'_, '_, (&GlobalTransform, &ManipulatorComponent)>,
        Query<'_, '_, &CameraComponent>,
    ),
) {
    // resources
    let mut renderer = resources.0;
    let mut pipeline_manager = resources.1;
    let picking_manager = resources.2;
    let mut egui = resources.3;
    let mut debug_display = resources.4;
    let mut persistent_descriptor_set_manager = resources.5;
    let mut render_surfaces = resources.6;
    let mut keyboard_input_events = resources.7;

    // queries
    let q_picked_drawables = queries.0;
    let q_manipulator_drawables = queries.1;
    let q_cameras = queries.2;

    //
    // Simulation thread
    //

    {
        let mut render_commands = renderer.render_command_builder();

        for keyboard_input_event in keyboard_input_events.iter() {
            if let Some(key_code) = keyboard_input_event.key_code {
                if key_code == KeyCode::C && keyboard_input_event.state.is_pressed() {
                    render_commands.push(renderdoc::RenderDocCaptureCommand::default());
                }
            }
        }
    }

    let picked_drawables = q_picked_drawables
        .iter()
        .collect::<Vec<(&VisualComponent, &GlobalTransform)>>();
    let manipulator_drawables = q_manipulator_drawables
        .iter()
        .collect::<Vec<(&GlobalTransform, &ManipulatorComponent)>>();

    //
    // Wait for render thread
    //

    // todo

    //
    // Sync window (safe access to render resources)
    //

    let render_resources = renderer.render_resources().clone();

    render_resources
        .get_mut::<RenderCommandManager>()
        .sync_update(renderer.render_command_queue_pool());

    render_resources.get_mut::<RenderObjects>().sync_update();

    // objectives: drop all resources/queries

    drop(renderer);
    drop(keyboard_input_events);

    //
    // Run render thread
    //

    task_pool.scope(|scope| {
        scope.spawn(async move {
            span_scope_named!("render_thread");

            let q_cameras = q_cameras.iter().collect::<Vec<&CameraComponent>>();
            let default_camera = CameraComponent::default();
            let camera_component = if !q_cameras.is_empty() {
                q_cameras[0]
            } else {
                &default_camera
            };

            let mut render_scope = render_resources.get_mut::<RenderScope>();
            let mut descriptor_heap_manager = render_resources.get_mut::<DescriptorHeapManager>();
            let device_context = render_resources.get::<GfxApiArc>().device_context().clone();
            let static_buffer = render_resources.get::<UnifiedStaticBuffer>();
            let mut transient_buffer = render_resources.get_mut::<TransientBufferManager>();
            let transient_commandbuffer_manager =
                render_resources.get::<TransientCommandBufferManager>();

            //
            // Begin frame (before commands)
            //

            render_scope.begin_frame();
            descriptor_heap_manager.begin_frame();

            device_context.free_gpu_memory();
            device_context.inc_current_cpu_frame();

            transient_buffer.begin_frame();
            transient_commandbuffer_manager.begin_frame();

            render_resources.get::<RenderObjects>().begin_frame();

            //
            // Update
            //
            render_resources
                .get_mut::<RenderCommandManager>()
                .apply(&render_resources);

            let render_objects = render_resources.get::<RenderObjects>();

            persistent_descriptor_set_manager.frame_update();
            pipeline_manager.frame_update(&device_context);

            let mut transient_commandbuffer_allocator =
                TransientCommandBufferAllocator::new(&transient_commandbuffer_manager);

            let graphics_queue = render_resources.get::<GraphicsQueue>();

            let mut transient_buffer_allocator =
                TransientBufferAllocator::new(&transient_buffer, 64 * 1024);

            render_resources.get_mut::<GpuUploadManager>().upload(
                &mut transient_commandbuffer_allocator,
                &mut transient_buffer_allocator,
                &graphics_queue,
            );

            //
            // Visibility
            //

            //...

            //
            // Update
            //

            let render_features = render_resources.get::<RenderFeatures>();
            render_features.update();

            //
            // Egui (not thread safe as is)
            // we need to call the end_frame in the sync window I guess and transfer the data to the render thread
            //
            render_resources
                .get_mut::<LightingManager>()
                .debug_ui(egui.as_mut());
            crate::egui::egui_plugin::end_frame(&mut egui);

            //
            // Render
            //

            let mut renderdoc_manager = render_resources.get_mut::<RenderDocManager>();
            renderdoc_manager.start_frame_capture();

            {
                let descriptor_pool =
                    descriptor_heap_manager.acquire_descriptor_pool(default_descriptor_heap_size());

                let mut render_context = RenderContext::new(
                    &device_context,
                    &graphics_queue,
                    &descriptor_pool,
                    &mut pipeline_manager,
                    &mut transient_commandbuffer_allocator,
                    &mut transient_buffer_allocator,
                    &static_buffer,
                );

                // Persistent descriptor set
                {
<<<<<<< HEAD
                    render_resources
                        .get_mut::<SamplerManager>()
                        .upload(&mut persistent_descriptor_set_manager);
=======
>>>>>>> 6e8ea88f
                    let descriptor_set = persistent_descriptor_set_manager.descriptor_set();
                    render_context.set_persistent_descriptor_set(
                        descriptor_set.layout(),
                        *descriptor_set.handle(),
                    );
                }

                // Frame descriptor set
                {
                    let mut frame_descriptor_set =
                        cgen::descriptor_set::FrameDescriptorSet::default();

                    render_resources.get::<LightingManager>().per_frame_render(
                        &render_objects,
                        render_context.transient_buffer_allocator,
                        &mut frame_descriptor_set,
                    );

                    let static_buffer_ro_view = static_buffer.read_only_view();
                    frame_descriptor_set.set_static_buffer(static_buffer_ro_view);
<<<<<<< HEAD

                    let instance_manager = render_resources.get::<GpuInstanceManager>();
                    let va_table_address_buffer = instance_manager.structured_buffer_view();
                    frame_descriptor_set.set_va_table_address_buffer(va_table_address_buffer);

=======

                    let instance_manager = render_resources.get::<GpuInstanceManager>();
                    let va_table_address_buffer = instance_manager.structured_buffer_view();
                    frame_descriptor_set.set_va_table_address_buffer(va_table_address_buffer);

                    let sampler_def = SamplerDef {
                        min_filter: FilterType::Linear,
                        mag_filter: FilterType::Linear,
                        mip_map_mode: MipMapMode::Linear,
                        address_mode_u: AddressMode::ClampToEdge,
                        address_mode_v: AddressMode::ClampToEdge,
                        address_mode_w: AddressMode::ClampToEdge,
                        mip_lod_bias: 0.0,
                        max_anisotropy: 1.0,
                        compare_op: CompareOp::LessOrEqual,
                    };
                    let material_sampler =
                        render_context.device_context.create_sampler(sampler_def);
                    frame_descriptor_set.set_material_sampler(&material_sampler);

>>>>>>> 6e8ea88f
                    let frame_descriptor_set_handle = render_context.write_descriptor_set(
                        cgen::descriptor_set::FrameDescriptorSet::descriptor_set_layout(),
                        frame_descriptor_set.descriptor_refs(),
                    );

                    render_context.set_frame_descriptor_set(
                        cgen::descriptor_set::FrameDescriptorSet::descriptor_set_layout(),
                        frame_descriptor_set_handle,
                    );
                }

                // For each surface/view, we have to execute the render graph
                for render_surface in render_surfaces.iter_mut() {
                    // View descriptor set
                    {
                        let mut screen_rect = picking_manager.screen_rect();
                        if screen_rect.x == 0.0 || screen_rect.y == 0.0 {
                            screen_rect = Vec2::new(
                                render_surface.extents().width() as f32,
                                render_surface.extents().height() as f32,
                            );
                        }

                        let cursor_pos = picking_manager.current_cursor_pos();
<<<<<<< HEAD

                        let view_data = camera_component.tmp_build_view_data(
                            render_surface.extents().width() as f32,
                            render_surface.extents().height() as f32,
                            screen_rect.x,
                            screen_rect.y,
                            cursor_pos.x,
                            cursor_pos.y,
                        );

=======

                        let view_data = camera_component.tmp_build_view_data(
                            render_surface.extents().width() as f32,
                            render_surface.extents().height() as f32,
                            screen_rect.x,
                            screen_rect.y,
                            cursor_pos.x,
                            cursor_pos.y,
                        );

>>>>>>> 6e8ea88f
                        let sub_allocation = render_context
                            .transient_buffer_allocator
                            .copy_data(&view_data, ResourceUsage::AS_CONST_BUFFER);

                        let const_buffer_view =
                            sub_allocation.to_buffer_view(BufferViewDef::as_const_buffer_typed::<
                                cgen_type::ViewData,
                            >());

                        let mut view_descriptor_set =
                            cgen::descriptor_set::ViewDescriptorSet::default();
                        view_descriptor_set.set_view_data(const_buffer_view);

                        let view_descriptor_set_handle = render_context.write_descriptor_set(
                            cgen::descriptor_set::ViewDescriptorSet::descriptor_set_layout(),
                            view_descriptor_set.descriptor_refs(),
                        );

                        render_context.set_view_descriptor_set(
                            cgen::descriptor_set::ViewDescriptorSet::descriptor_set_layout(),
                            view_descriptor_set_handle,
                        );
                    }

                    let test_render_graph = false;
                    let frame_idx = render_scope.frame_idx();
                    if !test_render_graph || frame_idx % 2 == 0 {
                        render_surface.set_use_view_target(false);

                        //****************************************************************
                        // PREVIOUS RENDER PATH (WITHOUT RENDER GRAPH)
                        //****************************************************************

                        let mesh_renderer = render_resources.get::<MeshRenderer>();
                        let instance_manager = render_resources.get::<GpuInstanceManager>();
                        let mesh_manager = render_resources.get::<MeshManager>();
                        let model_manager = render_resources.get::<ModelManager>();

                        let mut cmd_buffer_handle =
                            render_context.transient_commandbuffer_allocator.acquire();
                        let cmd_buffer = cmd_buffer_handle.as_mut();

                        cmd_buffer.begin();

                        mesh_renderer.gen_occlusion_and_cull(
                            &mut render_context,
                            cmd_buffer,
                            render_surface,
                            &instance_manager,
                        );

                        cmd_buffer.cmd_bind_index_buffer(static_buffer.index_buffer_binding());
                        cmd_buffer
                            .cmd_bind_vertex_buffer(0, instance_manager.vertex_buffer_binding());

                        let picking_pass = render_surface.picking_renderpass();
                        let mut picking_pass = picking_pass.write();
                        picking_pass.render(
                            &picking_manager,
                            &render_context,
                            cmd_buffer,
                            render_surface,
                            &instance_manager,
                            manipulator_drawables.as_slice(),
                            &render_objects,
                            &mesh_manager,
                            camera_component,
                            &mesh_renderer,
                        );

                        cmd_buffer.cmd_bind_index_buffer(static_buffer.index_buffer_binding());
                        cmd_buffer
                            .cmd_bind_vertex_buffer(0, instance_manager.vertex_buffer_binding());

                        TmpRenderPass::render(
                            &render_context,
                            cmd_buffer,
                            render_surface,
                            &mesh_renderer,
                        );

                        let debug_renderpass = render_surface.debug_renderpass();
                        let debug_renderpass = debug_renderpass.write();
                        debug_renderpass.render(
                            &render_context,
                            cmd_buffer,
                            render_surface,
                            picked_drawables.as_slice(),
                            manipulator_drawables.as_slice(),
                            camera_component,
                            &mesh_manager,
                            &model_manager,
                            &debug_display,
                        );

                        if egui.is_enabled() {
                            let egui_pass = render_surface.egui_renderpass();
                            let mut egui_pass = egui_pass.write();
                            egui_pass.update_font_texture(&render_context, cmd_buffer, egui.ctx());
                            egui_pass.render(
                                &mut render_context,
                                cmd_buffer,
                                render_surface,
                                &egui,
                            );
                        }

                        cmd_buffer.end();

                        // queue
                        let present_semaphore = render_surface.acquire();
                        {
                            render_context.graphics_queue.queue_mut().submit(
                                &[cmd_buffer],
                                &[present_semaphore],
                                &[],
                                None,
                            );

                            render_surface.present(&mut render_context);
                        }

                        render_context
                            .transient_commandbuffer_allocator
                            .release(cmd_buffer_handle);
                    } else {
                        let render_graph_frame_idx = frame_idx / 2;
                        render_surface.set_use_view_target(true);

                        //****************************************************************
                        // RENDER GRAPH TEST
                        //****************************************************************

                        let mut cmd_buffer_handle =
                            render_context.transient_commandbuffer_allocator.acquire();
                        let cmd_buffer = cmd_buffer_handle.as_mut();

                        cmd_buffer.begin();

                        cmd_buffer.with_label("RenderGraph", |cmd_buffer| {
                            render_surface.clear_hzb(cmd_buffer);

                            let view = RenderView {
                                target: render_surface.view_target(),
                            };

                            let gpu_culling_pass = GpuCullingPass;
                            let opaque_layer_pass = OpaqueLayerPass;
                            let ssao_pass = SSAOPass;
                            let alphablended_layer_pass = AlphaBlendedLayerPass;
                            let debug_pass = DebugPass;
                            let postprocess_pass = PostProcessPass;
                            let lighting_pass = LightingPass;
                            let ui_pass = UiPass;

                            let prev_hzb_idx = render_graph_frame_idx as usize % 2;
                            let current_hzb_idx = (render_graph_frame_idx + 1) as usize % 2;

                            let mut render_script = RenderScript {
                                gpu_culling_pass,
                                opaque_layer_pass,
                                ssao_pass,
                                alphablended_layer_pass,
                                debug_pass,
                                postprocess_pass,
                                lighting_pass,
                                ui_pass,
                                prev_hzb: render_surface.hzb()[prev_hzb_idx],
                                current_hzb: render_surface.hzb()[current_hzb_idx],
                            };

                            let config = Config {
                                frame_idx: render_graph_frame_idx,
                                ..Config::default()
                            };

                            match render_script.build_render_graph(
                                &view,
                                &config,
                                &render_resources,
                                render_context.pipeline_manager,
                                render_context.device_context,
                            ) {
                                Ok(render_graph) => {
                                    let debug_renderpass = render_surface.debug_renderpass();
                                    let debug_renderpass = debug_renderpass.write();

                                    let mut render_graph_context = render_graph.compile();

                                    let debug_stuff = DebugStuff {
                                        debug_renderpass: &debug_renderpass,
                                        debug_display: &debug_display,
                                        picked_drawables: picked_drawables.as_slice(),
                                        manipulator_drawables: manipulator_drawables.as_slice(),
                                        camera_component,
                                    };

                                    render_graph.execute(
                                        &mut render_graph_context,
                                        &render_resources,
                                        &mut render_context,
                                        &debug_stuff,
                                        cmd_buffer,
                                    );
                                }
                                Err(error) => {
                                    println!("{}", error);
                                }
                            }
                        });

                        cmd_buffer.end();

                        // queue
                        let present_semaphore = render_surface.acquire();
                        {
                            render_context.graphics_queue.queue_mut().submit(
                                &[cmd_buffer],
                                &[present_semaphore],
                                &[],
                                None,
                            );

                            render_surface.present(&mut render_context);
                        }

                        render_context
                            .transient_commandbuffer_allocator
                            .release(cmd_buffer_handle);
                    }
                }

                descriptor_heap_manager.release_descriptor_pool(descriptor_pool);
                drop(transient_buffer_allocator);
                drop(transient_commandbuffer_allocator);

                descriptor_heap_manager.end_frame();
                debug_display.end_frame();
                render_scope.end_frame(&graphics_queue);
                transient_buffer.end_frame();
                transient_commandbuffer_manager.end_frame();
                let mut mesh_renderer = render_resources.get_mut::<MeshRenderer>();
                mesh_renderer.end_frame();
            }

            renderdoc_manager.end_frame_capture();
        });
    });
}

fn default_descriptor_heap_size() -> DescriptorHeapDef {
    DescriptorHeapDef {
        max_descriptor_sets: 4096,
        sampler_count: 128,
        constant_buffer_count: 1024,
        buffer_count: 1024,
        rw_buffer_count: 1024,
        texture_count: 1024,
        rw_texture_count: 1024,
    }
}<|MERGE_RESOLUTION|>--- conflicted
+++ resolved
@@ -637,12 +637,9 @@
 
                 // Persistent descriptor set
                 {
-<<<<<<< HEAD
                     render_resources
                         .get_mut::<SamplerManager>()
                         .upload(&mut persistent_descriptor_set_manager);
-=======
->>>>>>> 6e8ea88f
                     let descriptor_set = persistent_descriptor_set_manager.descriptor_set();
                     render_context.set_persistent_descriptor_set(
                         descriptor_set.layout(),
@@ -663,34 +660,11 @@
 
                     let static_buffer_ro_view = static_buffer.read_only_view();
                     frame_descriptor_set.set_static_buffer(static_buffer_ro_view);
-<<<<<<< HEAD
 
                     let instance_manager = render_resources.get::<GpuInstanceManager>();
                     let va_table_address_buffer = instance_manager.structured_buffer_view();
                     frame_descriptor_set.set_va_table_address_buffer(va_table_address_buffer);
 
-=======
-
-                    let instance_manager = render_resources.get::<GpuInstanceManager>();
-                    let va_table_address_buffer = instance_manager.structured_buffer_view();
-                    frame_descriptor_set.set_va_table_address_buffer(va_table_address_buffer);
-
-                    let sampler_def = SamplerDef {
-                        min_filter: FilterType::Linear,
-                        mag_filter: FilterType::Linear,
-                        mip_map_mode: MipMapMode::Linear,
-                        address_mode_u: AddressMode::ClampToEdge,
-                        address_mode_v: AddressMode::ClampToEdge,
-                        address_mode_w: AddressMode::ClampToEdge,
-                        mip_lod_bias: 0.0,
-                        max_anisotropy: 1.0,
-                        compare_op: CompareOp::LessOrEqual,
-                    };
-                    let material_sampler =
-                        render_context.device_context.create_sampler(sampler_def);
-                    frame_descriptor_set.set_material_sampler(&material_sampler);
-
->>>>>>> 6e8ea88f
                     let frame_descriptor_set_handle = render_context.write_descriptor_set(
                         cgen::descriptor_set::FrameDescriptorSet::descriptor_set_layout(),
                         frame_descriptor_set.descriptor_refs(),
@@ -715,7 +689,6 @@
                         }
 
                         let cursor_pos = picking_manager.current_cursor_pos();
-<<<<<<< HEAD
 
                         let view_data = camera_component.tmp_build_view_data(
                             render_surface.extents().width() as f32,
@@ -726,18 +699,6 @@
                             cursor_pos.y,
                         );
 
-=======
-
-                        let view_data = camera_component.tmp_build_view_data(
-                            render_surface.extents().width() as f32,
-                            render_surface.extents().height() as f32,
-                            screen_rect.x,
-                            screen_rect.y,
-                            cursor_pos.x,
-                            cursor_pos.y,
-                        );
-
->>>>>>> 6e8ea88f
                         let sub_allocation = render_context
                             .transient_buffer_allocator
                             .copy_data(&view_data, ResourceUsage::AS_CONST_BUFFER);
