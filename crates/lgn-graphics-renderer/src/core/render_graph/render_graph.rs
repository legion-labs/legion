--- conflicted
+++ resolved
@@ -1266,15 +1266,10 @@
         span_scope!("do_begin_render_pass");
 
         if self.need_begin_end_render_pass(node) {
-<<<<<<< HEAD
-            let mut color_targets: Vec<ColorRenderTargetBinding<'_>> =
-                Vec::with_capacity(node.render_targets.len());
-=======
             let mut color_targets = SmallVec::<
                 [ColorRenderTargetBinding<'_>; MAX_RENDER_TARGET_ATTACHMENTS],
             >::with_capacity(node.render_targets.len());
             let mut depth_target: Option<DepthStencilRenderTargetBinding<'_>> = None;
->>>>>>> e5d2fa8c
 
             for resource_data in node.render_targets.iter().flatten() {
                 let view_id = resource_data.key;
