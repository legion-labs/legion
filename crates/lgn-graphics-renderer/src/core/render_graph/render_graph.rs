use parking_lot::RwLock;
use std::collections::hash_map::Entry;
use std::collections::HashMap;

use lgn_core::Handle;
use lgn_graphics_api::{
    BarrierQueueTransition, Buffer, BufferBarrier, BufferCreateFlags, BufferDef, BufferView,
    BufferViewDef, BufferViewFlags, CmdCopyBufferToTextureParams, ColorClearValue,
    ColorRenderTargetBinding, CommandBuffer, DepthStencilClearValue,
    DepthStencilRenderTargetBinding, DeviceContext, Extents3D, Format, GPUViewType, LoadOp,
    MemoryUsage, PlaneSlice, ResourceFlags, ResourceState, ResourceUsage, StoreOp, Texture,
    TextureBarrier, TextureDef, TextureTiling, TextureView, TextureViewDef, ViewDimension,
    MAX_RENDER_TARGET_ATTACHMENTS,
};
use lgn_tracing::span_scope;

use crate::core::render_graph::RenderGraphBuilder;
use crate::core::{RenderCamera, RenderListSet, RenderResources};
use crate::egui::Egui;

use crate::render_pass::PickingRenderPass;
use crate::resources::{PipelineManager, ReadbackBuffer};
use crate::RenderContext;

#[derive(Clone, Debug, Hash, PartialEq, Eq)]
pub struct RenderGraphTextureDef {
    // TextureDef
    pub extents: Extents3D,
    pub array_length: u32,
    pub mip_count: u32,
    pub format: Format,
}

#[derive(Clone, Debug, Hash, PartialEq, Eq)]
pub struct RenderGraphTextureViewDef {
    // TextureViewDef
    pub resource_id: RenderGraphResourceId,
    pub gpu_view_type: GPUViewType,
    pub view_dimension: ViewDimension,
    pub first_mip: u32,
    pub mip_count: u32,
    pub plane_slice: PlaneSlice,
    pub first_array_slice: u32,
    pub array_size: u32,
    pub read_only: bool,
    pub copy: bool,
}

impl From<RenderGraphTextureDef> for TextureDef {
    fn from(item: RenderGraphTextureDef) -> Self {
        Self {
            extents: item.extents,
            array_length: item.array_length,
            mip_count: item.mip_count,
            format: item.format,
            usage_flags: if item.format.has_depth() {
                ResourceUsage::AS_DEPTH_STENCIL
                    | ResourceUsage::AS_SHADER_RESOURCE
                    | ResourceUsage::AS_TRANSFERABLE
            } else {
                ResourceUsage::AS_RENDER_TARGET
                    | ResourceUsage::AS_SHADER_RESOURCE
                    | ResourceUsage::AS_UNORDERED_ACCESS
                    | ResourceUsage::AS_TRANSFERABLE
            },
            resource_flags: ResourceFlags::empty(),
            memory_usage: MemoryUsage::GpuOnly,
            tiling: TextureTiling::Optimal,
        }
    }
}

impl From<RenderGraphTextureViewDef> for TextureViewDef {
    fn from(item: RenderGraphTextureViewDef) -> Self {
        Self {
            gpu_view_type: item.gpu_view_type,
            view_dimension: item.view_dimension,
            first_mip: item.first_mip,
            mip_count: item.mip_count,
            plane_slice: item.plane_slice,
            first_array_slice: item.first_array_slice,
            array_size: item.array_size,
        }
    }
}

impl From<TextureDef> for RenderGraphTextureDef {
    fn from(item: TextureDef) -> Self {
        Self {
            extents: item.extents,
            array_length: item.array_length,
            mip_count: item.mip_count,
            format: item.format,
        }
    }
}

#[derive(Clone, Debug, Hash, PartialEq, Eq)]
pub struct RenderGraphBufferDef {
    // Buffer
    pub element_size: u64,
    pub element_count: u64,
}

#[derive(Clone, Debug, Hash, PartialEq, Eq)]
pub struct RenderGraphBufferViewDef {
    // BufferView
    pub resource_id: RenderGraphResourceId,
    pub gpu_view_type: GPUViewType,
    pub byte_offset: u64,
    pub element_count: u64,
    pub element_size: u64,
    pub buffer_view_flags: BufferViewFlags,
    pub copy: bool,
    pub indirect: bool,
}

impl From<RenderGraphBufferDef> for BufferDef {
    fn from(item: RenderGraphBufferDef) -> Self {
        Self {
            size: item.element_size * item.element_count,
            usage_flags: ResourceUsage::AS_INDIRECT_BUFFER
                | ResourceUsage::AS_SHADER_RESOURCE
                | ResourceUsage::AS_UNORDERED_ACCESS
                | ResourceUsage::AS_TRANSFERABLE,
            create_flags: BufferCreateFlags::empty(),
            memory_usage: MemoryUsage::GpuOnly,
            always_mapped: false,
        }
    }
}

impl From<RenderGraphBufferViewDef> for BufferViewDef {
    fn from(item: RenderGraphBufferViewDef) -> Self {
        Self {
            gpu_view_type: item.gpu_view_type,
            byte_offset: item.byte_offset,
            element_count: item.element_count,
            element_size: item.element_size,
            buffer_view_flags: item.buffer_view_flags,
        }
    }
}

#[derive(Clone, Debug, Hash, PartialEq, Eq)]
pub enum RenderGraphResourceDef {
    Texture(RenderGraphTextureDef),
    Buffer(RenderGraphBufferDef),
}

impl RenderGraphResourceDef {
    #[allow(non_snake_case)]
    pub fn new_texture(
        width: u32,
        height: u32,
        depth: u32,
        array_length: u32,
        mip_count: u32,
        format: Format,
    ) -> Self {
        Self::Texture(RenderGraphTextureDef {
            extents: Extents3D {
                width,
                height,
                depth,
            },
            array_length,
            mip_count,
            format,
        })
    }

    pub fn new_buffer(element_size: u64, element_count: u64) -> Self {
        Self::Buffer(RenderGraphBufferDef {
            element_size,
            element_count,
        })
    }
}

impl<'a> TryFrom<&'a RenderGraphResourceDef> for &'a RenderGraphTextureDef {
    type Error = &'static str;

    fn try_from(value: &'a RenderGraphResourceDef) -> Result<Self, Self::Error> {
        match &value {
            RenderGraphResourceDef::Texture(texture_def) => Ok(texture_def),
            RenderGraphResourceDef::Buffer(_) => Err("Conversion of RenderGraphResourceDef to RenderGraphTextureDef failed because def contains a BufferDef."),
        }
    }
}

impl<'a> TryFrom<&'a RenderGraphResourceDef> for &'a RenderGraphBufferDef {
    type Error = &'static str;

    fn try_from(value: &'a RenderGraphResourceDef) -> Result<Self, Self::Error> {
        match &value {
            RenderGraphResourceDef::Texture(_) => Err("Conversion of RenderGraphResourceDef to RenderGraphBufferDef failed because def contains a TextureDef."),
            RenderGraphResourceDef::Buffer(buffer_def) => Ok(buffer_def),
        }
    }
}

pub type RenderGraphResourceId = u32;

#[derive(Clone, Debug, Hash, PartialEq, Eq)]
pub enum RenderGraphViewDef {
    Texture(RenderGraphTextureViewDef),
    Buffer(RenderGraphBufferViewDef),
}

impl RenderGraphViewDef {
    pub fn new_depth_texture_view(
        resource_id: RenderGraphResourceId,
        first_mip: u32,
        gpu_view_type: GPUViewType,
        read_only: bool,
    ) -> Self {
        Self::Texture(RenderGraphTextureViewDef {
            resource_id,
            gpu_view_type,
            view_dimension: ViewDimension::_2D,
            first_mip,
            mip_count: 1,
            plane_slice: PlaneSlice::Depth,
            first_array_slice: 0,
            array_size: 1,
            read_only,
            copy: false,
        })
    }

    pub fn new_texture_view_with_mips(
        resource_id: RenderGraphResourceId,
        first_mip: u32,
        mip_count: u32,
        gpu_view_type: GPUViewType,
        copy: bool,
    ) -> Self {
        Self::Texture(RenderGraphTextureViewDef {
            resource_id,
            gpu_view_type,
            view_dimension: ViewDimension::_2D,
            first_mip,
            mip_count,
            plane_slice: PlaneSlice::Default,
            first_array_slice: 0,
            array_size: 1,
            read_only: false,
            copy,
        })
    }

    pub fn new_uav_buffer_view(
        resource_id: RenderGraphResourceId,
        def: &RenderGraphResourceDef,
    ) -> Self {
        let def: &RenderGraphBufferDef = def.try_into().unwrap();
        Self::Buffer(RenderGraphBufferViewDef {
            resource_id,
            gpu_view_type: GPUViewType::UnorderedAccess,
            byte_offset: 0,
            element_count: def.element_count,
            element_size: def.element_size,
            buffer_view_flags: BufferViewFlags::empty(),
            copy: false,
            indirect: false,
        })
    }

    pub fn new_srv_buffer_view(
        resource_id: RenderGraphResourceId,
        def: &RenderGraphResourceDef,
    ) -> Self {
        let def: &RenderGraphBufferDef = def.try_into().unwrap();
        Self::Buffer(RenderGraphBufferViewDef {
            resource_id,
            gpu_view_type: GPUViewType::ShaderResource,
            byte_offset: 0,
            element_count: def.element_count,
            element_size: def.element_size,
            buffer_view_flags: BufferViewFlags::empty(),
            copy: false,
            indirect: false,
        })
    }

    pub fn new_indirect_buffer_view(
        resource_id: RenderGraphResourceId,
        def: &RenderGraphResourceDef,
    ) -> Self {
        let def: &RenderGraphBufferDef = def.try_into().unwrap();
        Self::Buffer(RenderGraphBufferViewDef {
            resource_id,
            gpu_view_type: GPUViewType::ShaderResource,
            byte_offset: 0,
            element_count: def.element_count,
            element_size: def.element_size,
            buffer_view_flags: BufferViewFlags::empty(),
            copy: false,
            indirect: true,
        })
    }

    pub fn new_copy_dst_buffer_view(
        resource_id: RenderGraphResourceId,
        def: &RenderGraphResourceDef,
    ) -> Self {
        let def: &RenderGraphBufferDef = def.try_into().unwrap();
        Self::Buffer(RenderGraphBufferViewDef {
            resource_id,
            gpu_view_type: GPUViewType::UnorderedAccess,
            byte_offset: 0,
            element_count: def.element_count,
            element_size: def.element_size,
            buffer_view_flags: BufferViewFlags::empty(),
            copy: true,
            indirect: false,
        })
    }
}

impl<'a> TryFrom<&'a RenderGraphViewDef> for &'a RenderGraphTextureViewDef {
    type Error = &'static str;

    fn try_from(value: &'a RenderGraphViewDef) -> Result<Self, Self::Error> {
        match &value {
            RenderGraphViewDef::Texture(texture_view_def) => Ok(texture_view_def),
            RenderGraphViewDef::Buffer(_) => Err("Conversion of RenderGraphViewDef to RenderGraphTextureViewDef failed because def contains a BufferViewDef."),
        }
    }
}

impl<'a> TryFrom<&'a RenderGraphViewDef> for &'a RenderGraphBufferViewDef {
    type Error = &'static str;

    fn try_from(value: &'a RenderGraphViewDef) -> Result<Self, Self::Error> {
        match &value {
            RenderGraphViewDef::Texture(_) => Err("Conversion of RenderGraphViewDef to RenderGraphBufferViewDef failed because def contains a TextureViewDef."),
            RenderGraphViewDef::Buffer(buffer_view_def) => Ok(buffer_view_def),
        }
    }
}

impl<'a> TryFrom<&'a mut RenderGraphViewDef> for &'a mut RenderGraphTextureViewDef {
    type Error = &'static str;

    fn try_from(value: &'a mut RenderGraphViewDef) -> Result<Self, Self::Error> {
        match value {
            RenderGraphViewDef::Texture(texture_view_def) => Ok(texture_view_def),
            RenderGraphViewDef::Buffer(_) => Err("Conversion of RenderGraphViewDef to RenderGraphTextureViewDef failed because def contains a BufferViewDef."),
        }
    }
}

impl<'a> TryFrom<&'a mut RenderGraphViewDef> for &'a mut RenderGraphBufferViewDef {
    type Error = &'static str;

    fn try_from(value: &'a mut RenderGraphViewDef) -> Result<Self, Self::Error> {
        match value {
            RenderGraphViewDef::Texture(_) => Err("Conversion of RenderGraphViewDef to RenderGraphBufferViewDef failed because def contains a TextureViewDef."),
            RenderGraphViewDef::Buffer(buffer_view_def) => Ok(buffer_view_def),
        }
    }
}

impl RenderGraphViewDef {
    fn get_resource_id(&self) -> RenderGraphResourceId {
        match self {
            RenderGraphViewDef::Texture(texture_view_def) => texture_view_def.resource_id,
            RenderGraphViewDef::Buffer(buffer_view_def) => buffer_view_def.resource_id,
        }
    }
}

pub type RenderGraphViewId = u32;

#[derive(Clone)]
pub enum RenderGraphLoadState {
    DontCare,
    Load,
    ClearColor(ColorClearValue),
    ClearDepthStencil(DepthStencilClearValue),
    ClearValue(u32),
}

#[allow(dead_code)]
#[derive(Clone)]
pub enum RenderGraphStoreState {
    DontCare,
    Store,
}

#[derive(Clone)]
pub struct ResourceData {
    pub key: RenderGraphViewId,
    pub load_state: RenderGraphLoadState,
}

pub type RenderGraphExecuteFn =
    dyn Fn(&RenderGraphContext, &mut RenderGraphExecuteContext<'_, '_>, &mut CommandBuffer);

pub struct RGNode {
    pub name: String,
    pub read_resources: Vec<ResourceData>,
    pub write_resources: Vec<ResourceData>,
    pub render_targets: Vec<Option<ResourceData>>,
    pub depth_stencil: Option<ResourceData>,
    pub children: Vec<RGNode>,
    pub execute_fn: Option<Box<RenderGraphExecuteFn>>,
}

impl Default for RGNode {
    fn default() -> Self {
        Self {
            name: "default".to_string(),
            read_resources: vec![],
            write_resources: vec![],
            render_targets: vec![None; MAX_RENDER_TARGET_ATTACHMENTS],
            depth_stencil: None,
            children: vec![],
            execute_fn: None,
        }
    }
}

fn make_indent_string(len: usize) -> String {
    let mut indent = "".to_string();
    for _i in 0..len {
        indent += " ";
    }
    indent
}

impl RGNode {
    pub fn print(
        &self,
        indent: usize,
        resources: &Vec<RenderGraphResourceDef>,
        resource_names: &Vec<String>,
        views: &Vec<RenderGraphViewDef>,
    ) -> String {
        let indent_str = make_indent_string(indent);
        let mut str = format!("{}*-{}\n", indent_str, self.name);

        let iter = self.render_targets.iter().flatten();
        let render_targets = iter.collect::<Vec<&ResourceData>>();
        if !render_targets.is_empty() {
            str += &format!("{}  | Render targets:\n", indent_str);

            for res in render_targets {
                let view_def: &RenderGraphTextureViewDef =
                    (&views[res.key as usize]).try_into().unwrap();
                let resource_id = view_def.resource_id;
                str += &format!(
                    "{}  |   {} mip {}\n",
                    indent_str, resource_names[resource_id as usize], view_def.first_mip,
                );
            }
        }

        if let Some(depth_stencil) = &self.depth_stencil {
            let view_def: &RenderGraphTextureViewDef =
                (&views[depth_stencil.key as usize]).try_into().unwrap();
            let resource_id = view_def.resource_id;

            str += &format!("{}  | Depth stencil:\n", indent_str);
            str += &format!(
                "{}  |   {} mip {}\n",
                indent_str, resource_names[resource_id as usize], view_def.first_mip,
            );
        }

        if !self.read_resources.is_empty() {
            str += &format!("{}  | Reads:\n", indent_str);
            for res in &self.read_resources {
                match &views[res.key as usize] {
                    RenderGraphViewDef::Texture(texture_view_def) => {
                        let resource_id = texture_view_def.resource_id;
                        str += &format!(
                            "{}  |   {} mip {}\n",
                            indent_str,
                            resource_names[resource_id as usize],
                            texture_view_def.first_mip,
                        );
                    }
                    RenderGraphViewDef::Buffer(buffer_view_def) => {
                        let resource_id = buffer_view_def.resource_id;
                        str += &format!(
                            "{}  |   {}\n",
                            indent_str, resource_names[resource_id as usize],
                        );
                    }
                }
            }
        }

        if !self.write_resources.is_empty() {
            str += &format!("{}  | Writes:\n", indent_str);
            for res in &self.write_resources {
                match &views[res.key as usize] {
                    RenderGraphViewDef::Texture(texture_view_def) => {
                        let resource_id = texture_view_def.resource_id;
                        str += &format!(
                            "{}  |   {} mip {}\n",
                            indent_str,
                            resource_names[resource_id as usize],
                            texture_view_def.first_mip,
                        );
                    }
                    RenderGraphViewDef::Buffer(buffer_view_def) => {
                        let resource_id = buffer_view_def.resource_id;
                        str += &format!(
                            "{}  |   {}\n",
                            indent_str, resource_names[resource_id as usize],
                        );
                    }
                }
            }
        }

        for child in &self.children {
            str += &child.print(indent + 2, resources, resource_names, views);
        }
        str
    }
}

#[derive(Clone, PartialEq)]
pub enum RenderGraphResource {
    Texture(Texture),
    Buffer(Buffer),
}

impl<'a> TryFrom<&'a RenderGraphResource> for &'a Texture {
    type Error = &'static str;

    fn try_from(value: &'a RenderGraphResource) -> Result<Self, Self::Error> {
        match value {
            RenderGraphResource::Texture(texture) => Ok(texture),
            RenderGraphResource::Buffer(_) => Err("Conversion of RenderGraphResource to Texture failed because resource contains a Buffer."),
        }
    }
}

impl<'a> TryFrom<&'a RenderGraphResource> for &'a Buffer {
    type Error = &'static str;

    fn try_from(value: &'a RenderGraphResource) -> Result<Self, Self::Error> {
        match value {
            RenderGraphResource::Texture(_) => Err("Conversion of RenderGraphResource to Buffer failed because resource contains a Texture."),
            RenderGraphResource::Buffer(buffer) => Ok(buffer),
        }
    }
}

#[derive(Clone)]
pub enum RenderGraphView {
    TextureView(TextureView),
    BufferView(BufferView),
}

impl<'a> TryFrom<&'a RenderGraphView> for &'a TextureView {
    type Error = &'static str;

    fn try_from(value: &'a RenderGraphView) -> Result<Self, Self::Error> {
        match value {
            RenderGraphView::TextureView(texture_view) => Ok(texture_view),
            RenderGraphView::BufferView(_) => Err("Conversion of RenderGraphView to TextureView failed because view contains a BufferView."),
        }
    }
}

impl<'a> TryFrom<&'a mut RenderGraphView> for &'a mut TextureView {
    type Error = &'static str;

    fn try_from(value: &'a mut RenderGraphView) -> Result<Self, Self::Error> {
        match value {
            RenderGraphView::TextureView(texture_view) => Ok(texture_view),
            RenderGraphView::BufferView(_) => Err("Conversion of RenderGraphView to TextureView failed because view contains a BufferView."),
        }
    }
}

impl<'a> TryFrom<&'a RenderGraphView> for &'a BufferView {
    type Error = &'static str;

    fn try_from(value: &'a RenderGraphView) -> Result<Self, Self::Error> {
        match value {
            RenderGraphView::TextureView(_) => Err("Conversion of RenderGraphView to BufferView failed because view contains a TextureView."),
            RenderGraphView::BufferView(buffer_view) => Ok(buffer_view),
        }
    }
}

impl<'a> TryFrom<&'a mut RenderGraphView> for &'a mut BufferView {
    type Error = &'static str;

    fn try_from(value: &'a mut RenderGraphView) -> Result<Self, Self::Error> {
        match value {
            RenderGraphView::TextureView(_) => Err("Conversion of RenderGraphView to BufferView failed because view contains a TextureView."),
            RenderGraphView::BufferView(buffer_view) => Ok(buffer_view),
        }
    }
}

pub struct RenderGraphContext {
    resource_state: HashMap<(RenderGraphResourceId, u8), ResourceState>,
    created: Vec<RenderGraphResourceId>,
    lifetimes: Vec<(*const RGNode, *const RGNode)>, // indexed by RenderGraphResourceId
    resources: Vec<Option<RenderGraphResource>>,    // indexed by RenderGraphResourceId
    views: Vec<Option<RenderGraphView>>,            // indexed by RenderGraphViewId
}

impl RenderGraphContext {
    pub fn get_texture(&self, res_id: RenderGraphResourceId) -> &Texture {
        let texture = self.resources[res_id as usize].as_ref().unwrap();
        texture.try_into().unwrap()
    }

    pub fn get_buffer(&self, res_id: RenderGraphResourceId) -> &Buffer {
        let buffer = self.resources[res_id as usize].as_ref().unwrap();
        buffer.try_into().unwrap()
    }

    pub fn get_texture_view(&self, view_id: RenderGraphViewId) -> &TextureView {
        let view = self.views[view_id as usize].as_ref().unwrap();
        let view: &TextureView = view.try_into().unwrap();
        view
    }

    pub fn get_buffer_view(&self, view_id: RenderGraphViewId) -> &BufferView {
        let view = self.views[view_id as usize].as_ref().unwrap();
        let view: &BufferView = view.try_into().unwrap();
        view
    }
}

<<<<<<< HEAD
pub(crate) struct DebugStuff<'a> {
    pub(crate) picking_renderpass: &'a RwLock<PickingRenderPass>,
    pub(crate) render_camera: RenderCamera,
    pub(crate) egui: &'a Egui,
=======
pub struct DebugStuff<'a> {
    pub render_surface: &'a RenderSurface,
    pub picking_manager: &'a PickingManager,
    pub debug_display: &'a DebugDisplay,
    pub picked_drawables: &'a [(&'a VisualComponent, &'a GlobalTransform)],
    pub manipulator_drawables: &'a [(&'a GlobalTransform, &'a ManipulatorComponent)],
    pub camera_component: &'a CameraComponent,
    pub egui: &'a Egui,
>>>>>>> 8cfd4773
}

pub struct RenderGraphExecuteContext<'a, 'frame> {
    // Managers and data used when rendering.
    pub render_list_set: &'a RenderListSet<'frame>,
    pub render_resources: &'a RenderResources,
    pub render_context: &'a mut RenderContext<'frame>,

    // Stuff needed only for the debug/picking/egui passes
    pub debug_stuff: &'a DebugStuff<'a>,

    // TODO(jsg): need a better way to pass data from one pass to another, like a blackboard
    // (but these buffers should be managed by the render graph anyways)
    pub count_readback: Handle<ReadbackBuffer>,
    pub picked_readback: Handle<ReadbackBuffer>,
}

pub struct RenderGraph {
    pub root_nodes: Vec<RGNode>,
    pub resource_defs: Vec<RenderGraphResourceDef>, // index is RenderGraphResourceId
    pub resource_names: Vec<String>,                // indexed by RenderGraphResourceId
    pub injected_resources: Vec<(RenderGraphResourceId, (RenderGraphResource, ResourceState))>,
    pub view_defs: Vec<RenderGraphViewDef>, // index is RenderGraphViewId
}

pub struct RenderGraphPersistentState {
    resources: RwLock<HashMap<String, (RenderGraphResourceDef, RenderGraphResource)>>,
    views: RwLock<HashMap<(RenderGraphViewDef, GPUViewType), RenderGraphView>>,
    injected_resources: RwLock<Vec<(RenderGraphResourceId, (RenderGraphResource, ResourceState))>>,
}

impl RenderGraphPersistentState {
    pub fn new() -> Self {
        Self {
            resources: RwLock::new(HashMap::new()),
            views: RwLock::new(HashMap::new()),
            injected_resources: RwLock::new(Vec::new()),
        }
    }

    pub fn get_resource(
        &self,
        name: &str,
        def: &RenderGraphResourceDef,
    ) -> Option<RenderGraphResource> {
        let mut need_destroy = false;

        {
            let resources = self.resources.read();
            if let Some(value) = resources.get(name) {
                if &value.0 == def {
                    return Some(value.1.clone());
                }

                need_destroy = true;
            }
        }

        if need_destroy {
            // Destroy resource and it will be recreated and re-added.
            // Also destroy all views related to this resource so they will also be recreated.
            let mut resources = self.resources.write();
            let mut views = self.views.write();
            let value = resources.get(name).unwrap();
            match &value.1 {
                RenderGraphResource::Texture(texture) => {
                    views.retain(|_, value| match value {
                        RenderGraphView::TextureView(texture_view) => {
                            texture_view.texture() != texture
                        }
                        RenderGraphView::BufferView(_) => true,
                    });
                }
                RenderGraphResource::Buffer(buffer) => {
                    views.retain(|_, value| match value {
                        RenderGraphView::BufferView(buffer_view) => buffer_view.buffer() != buffer,
                        RenderGraphView::TextureView(_) => true,
                    });
                }
            }
            resources.remove(name);
        }

        None
    }

    pub fn add_resource(
        &mut self,
        name: &str,
        def: &RenderGraphResourceDef,
        resource: &RenderGraphResource,
    ) {
        let mut resources = self.resources.write();
        resources.insert(name.to_string(), (def.clone(), resource.clone()));
    }

    pub fn get_view(
        &self,
        def: &RenderGraphViewDef,
        view_type: GPUViewType,
    ) -> Option<RenderGraphView> {
        {
            let views = self.views.read();
            if let Some(view) = views.get(&(def.clone(), view_type)) {
                return Some(view.clone());
            }
        }

        None
    }

    pub fn add_view(
        &mut self,
        def: &RenderGraphViewDef,
        view_type: GPUViewType,
        view: &RenderGraphView,
    ) {
        let mut views = self.views.write();
        views.insert((def.clone(), view_type), view.clone());
    }
}

struct ResourceBarrier {
    view_id: RenderGraphViewId,
    mip: u8,
    prev_state: ResourceState,
    next_state: ResourceState,
}

impl RenderGraph {
    pub fn builder<'a>(
        render_resources: &'a RenderResources,
        pipeline_manager: &'a mut PipelineManager,
        device_context: &'a DeviceContext,
    ) -> RenderGraphBuilder<'a> {
        RenderGraphBuilder::new(render_resources, pipeline_manager, device_context)
    }

    #[allow(clippy::unused_self)]
    fn get_previous_api_state(
        &self,
        context: &mut RenderGraphContext,
        res_mip_id: (RenderGraphResourceId, u8),
    ) -> ResourceState {
        *context
            .resource_state
            .entry(res_mip_id)
            .or_insert(ResourceState::UNDEFINED)
    }

    #[allow(clippy::unused_self)]
    fn get_texture_api_state(&self, texture_view_def: &RenderGraphTextureViewDef) -> ResourceState {
        match texture_view_def.gpu_view_type {
            GPUViewType::ShaderResource => {
                if texture_view_def.copy {
                    ResourceState::COPY_SRC
                } else {
                    ResourceState::SHADER_RESOURCE
                }
            }
            GPUViewType::UnorderedAccess => {
                if texture_view_def.copy {
                    ResourceState::COPY_DST
                } else {
                    ResourceState::UNORDERED_ACCESS
                }
            }
            GPUViewType::RenderTarget => ResourceState::RENDER_TARGET,
            GPUViewType::DepthStencil => {
                if texture_view_def.read_only {
                    ResourceState::DEPTH_READ
                } else {
                    ResourceState::DEPTH_WRITE
                }
            }
            GPUViewType::ConstantBuffer => panic!(),
        }
    }

    #[allow(clippy::unused_self)]
    fn get_buffer_api_state(&self, buffer_view_def: &RenderGraphBufferViewDef) -> ResourceState {
        match buffer_view_def.gpu_view_type {
            GPUViewType::ShaderResource => {
                if buffer_view_def.copy {
                    ResourceState::COPY_SRC
                } else if buffer_view_def.indirect {
                    ResourceState::INDIRECT_ARGUMENT
                } else {
                    ResourceState::SHADER_RESOURCE
                }
            }
            GPUViewType::UnorderedAccess => {
                if buffer_view_def.copy {
                    ResourceState::COPY_DST
                } else {
                    ResourceState::UNORDERED_ACCESS
                }
            }
            _ => panic!(),
        }
    }

    fn create_texture(
        &self,
        resource_id: RenderGraphResourceId,
        context: &mut RenderGraphContext,
        execute_context: &RenderGraphExecuteContext<'_, '_>,
    ) {
        let res_idx = resource_id as usize;

        if !context.created.iter().any(|r| *r == resource_id) {
            if !self.injected_resources.iter().any(|r| r.0 == resource_id) {
                let name = &self.get_resource_name(resource_id);
                let original_texture_def = &self.resource_defs[res_idx];
                let texture_def: &RenderGraphTextureDef = original_texture_def.try_into().unwrap();
                let texture_def: TextureDef = texture_def.clone().into();

                let mut persistent_state = execute_context
                    .render_resources
                    .get_mut::<RenderGraphPersistentState>();

                if let Some(texture) = persistent_state.get_resource(name, original_texture_def) {
                    context.resources[res_idx] = Some(texture);
                } else {
                    //println!("  !! Create {} ", self.get_resource_name(resource_id));
                    let texture = execute_context
                        .render_context
                        .device_context
                        .create_texture(texture_def, self.get_resource_name(resource_id));
                    let texture = RenderGraphResource::Texture(texture);
                    persistent_state.add_resource(name, original_texture_def, &texture);
                    context.resources[res_idx] = Some(texture);
                }

                for mip in 0..texture_def.mip_count {
                    let res_mip_id = (res_idx as u32, mip as u8);
                    context
                        .resource_state
                        .insert(res_mip_id, ResourceState::UNDEFINED);
                }
            }

            context.created.push(resource_id);
        }
    }

    fn create_buffer(
        &self,
        resource_id: RenderGraphResourceId,
        context: &mut RenderGraphContext,
        execute_context: &RenderGraphExecuteContext<'_, '_>,
    ) {
        let res_idx = resource_id as usize;

        if !context.created.iter().any(|r| *r == resource_id) {
            if !self.injected_resources.iter().any(|r| r.0 == resource_id) {
                let name = &self.get_resource_name(resource_id);
                let original_buffer_def = &self.resource_defs[res_idx];
                let buffer_def: &RenderGraphBufferDef = original_buffer_def.try_into().unwrap();
                let buffer_def: BufferDef = buffer_def.clone().into();

                let mut persistent_state = execute_context
                    .render_resources
                    .get_mut::<RenderGraphPersistentState>();

                if let Some(buffer) = persistent_state.get_resource(name, original_buffer_def) {
                    context.resources[res_idx] = Some(buffer);
                } else {
                    //println!("  !! Create {} ", self.get_resource_name(resource_id));
                    let buffer = execute_context
                        .render_context
                        .device_context
                        .create_buffer(buffer_def, self.get_resource_name(resource_id));
                    let buffer = RenderGraphResource::Buffer(buffer);
                    persistent_state.add_resource(name, original_buffer_def, &buffer);
                    context.resources[res_idx] = Some(buffer);
                }

                let res_mip_id = (res_idx as u32, 0);
                context
                    .resource_state
                    .insert(res_mip_id, ResourceState::UNDEFINED);
            }

            context.created.push(resource_id);
        }
    }

    #[allow(clippy::unused_self)]
    fn transition_texture<'a>(
        &self,
        res_mip_id: (RenderGraphResourceId, u8),
        texture: &'a Texture,
        prev_state: ResourceState,
        next_state: ResourceState,
        texture_barriers: &mut Vec<TextureBarrier<'a>>,
    ) {
        // println!(
        //     "  Transition texture {} mip {} from {:?} to {:?}",
        //     self.get_resource_name(res_mip_id.0),
        //     res_mip_id.1,
        //     prev_state,
        //     next_state,
        // );

        texture_barriers.push(TextureBarrier::state_transition_for_mip(
            texture,
            prev_state,
            next_state,
            Some(res_mip_id.1 as u8),
        ));
    }

    #[allow(clippy::unused_self)]
    fn transition_buffer<'a>(
        &self,
        _res_mip_id: (RenderGraphResourceId, u8),
        buffer: &'a Buffer,
        prev_state: ResourceState,
        next_state: ResourceState,
        buffer_barriers: &mut Vec<BufferBarrier<'a>>,
    ) {
        // println!(
        //     "  Transition buffer {} from {:?} to {:?}",
        //     self.get_resource_name(_res_mip_id.0),
        //     prev_state,
        //     next_state,
        // );

        buffer_barriers.push(BufferBarrier {
            buffer,
            src_state: prev_state,
            dst_state: next_state,
            queue_transition: BarrierQueueTransition::default(),
        });
    }

    fn gather_texture_transitions(
        &self,
        view_id: RenderGraphViewId,
        texture_view_def: &RenderGraphTextureViewDef,
        context: &mut RenderGraphContext,
        execute_context: &RenderGraphExecuteContext<'_, '_>,
        barriers: &mut Vec<ResourceBarrier>,
    ) {
        let resource_id = texture_view_def.resource_id;
        let res_idx = texture_view_def.resource_id as usize;

        // Create if needed
        let mip_0_id = (res_idx as u32, 0);
        match context.resource_state.entry(mip_0_id) {
            Entry::Occupied(_) => {}
            Entry::Vacant(_) => {
                self.create_texture(resource_id, context, execute_context);
            }
        }

        assert!(
            context.resources[res_idx].is_some(),
            "Resource {} should have been created before being transitioned.",
            self.get_resource_name(resource_id)
        );

        // Gather transitions
        let first_mip = texture_view_def.first_mip;
        let mip_count = texture_view_def.mip_count;
        for mip in first_mip..first_mip + mip_count {
            let res_mip_id = (res_idx as u32, mip as u8);

            let prev_state = self.get_previous_api_state(context, res_mip_id);
            let next_state = self.get_texture_api_state(texture_view_def);

            if prev_state == next_state {
                // Nothing to do.
            } else {
                match context.resources[res_idx].as_ref().unwrap() {
                    RenderGraphResource::Texture(_) => {
                        barriers.push(ResourceBarrier {
                            view_id,
                            mip: mip as u8,
                            prev_state,
                            next_state,
                        });
                    }
                    RenderGraphResource::Buffer(_) => {
                        panic!("View was TextureView but Resource is Buffer?")
                    }
                }

                context.resource_state.insert(res_mip_id, next_state);
            }
        }
    }

    fn gather_buffer_transitions(
        &self,
        view_id: RenderGraphViewId,
        buffer_view_def: &RenderGraphBufferViewDef,
        context: &mut RenderGraphContext,
        execute_context: &RenderGraphExecuteContext<'_, '_>,
        barriers: &mut Vec<ResourceBarrier>,
    ) {
        let resource_id = buffer_view_def.resource_id;
        let res_idx = buffer_view_def.resource_id as usize;

        // Create if needed
        let mip_0_id = (res_idx as u32, 0);
        match context.resource_state.entry(mip_0_id) {
            Entry::Occupied(_) => {}
            Entry::Vacant(_) => {
                self.create_buffer(resource_id, context, execute_context);
            }
        }

        assert!(
            context.resources[res_idx].is_some(),
            "Resource {} should have been created before being transitioned.",
            self.get_resource_name(resource_id)
        );

        // Gather transitions
        let res_mip_id = (res_idx as u32, 0);

        let prev_state = self.get_previous_api_state(context, res_mip_id);
        let next_state = self.get_buffer_api_state(buffer_view_def);

        if prev_state == next_state {
            // Nothing to do.
        } else {
            match context.resources[res_idx].as_ref().unwrap() {
                RenderGraphResource::Texture(_) => {
                    panic!("View was TextureView but Resource is Buffer?")
                }
                RenderGraphResource::Buffer(_) => {
                    barriers.push(ResourceBarrier {
                        view_id,
                        mip: 0,
                        prev_state,
                        next_state,
                    });
                }
            }

            context.resource_state.insert(res_mip_id, next_state);
        }
    }

    fn gather_resource_transitions<'a>(
        &self,
        view_id: RenderGraphViewId,
        context: &'a mut RenderGraphContext,
        execute_context: &RenderGraphExecuteContext<'_, '_>,
        barriers: &mut Vec<ResourceBarrier>,
    ) {
        let view_idx = view_id as usize;

        let view_def = &self.view_defs[view_idx];
        match view_def {
            RenderGraphViewDef::Texture(texture_view_def) => {
                self.gather_texture_transitions(
                    view_id,
                    texture_view_def,
                    context,
                    execute_context,
                    barriers,
                );
            }
            RenderGraphViewDef::Buffer(buffer_view_def) => {
                self.gather_buffer_transitions(
                    view_id,
                    buffer_view_def,
                    context,
                    execute_context,
                    barriers,
                );
            }
        }
    }

    fn gather_read_resource_transitions(
        &self,
        context: &mut RenderGraphContext,
        execute_context: &RenderGraphExecuteContext<'_, '_>,
        node: &RGNode,
        barriers: &mut Vec<ResourceBarrier>,
    ) {
        for read_res in &node.read_resources {
            self.gather_resource_transitions(read_res.key, context, execute_context, barriers);
        }
    }

    fn gather_write_resource_transitions<'a>(
        &self,
        context: &'a mut RenderGraphContext,
        execute_context: &RenderGraphExecuteContext<'_, '_>,
        node: &RGNode,
        barriers: &mut Vec<ResourceBarrier>,
    ) {
        for write_res in &node.write_resources {
            self.gather_resource_transitions(write_res.key, context, execute_context, barriers);
        }
    }

    fn gather_rt_resource_transitions<'a>(
        &self,
        context: &'a mut RenderGraphContext,
        execute_context: &RenderGraphExecuteContext<'_, '_>,
        node: &RGNode,
        barriers: &mut Vec<ResourceBarrier>,
    ) {
        for rt_res in node.render_targets.iter().flatten() {
            self.gather_resource_transitions(rt_res.key, context, execute_context, barriers);
        }
    }

    fn gather_depth_stencil_resource_transitions<'a>(
        &self,
        context: &'a mut RenderGraphContext,
        execute_context: &RenderGraphExecuteContext<'_, '_>,
        node: &RGNode,
        barriers: &mut Vec<ResourceBarrier>,
    ) {
        if let Some(depth_stencil_res) = &node.depth_stencil {
            self.gather_resource_transitions(
                depth_stencil_res.key,
                context,
                execute_context,
                barriers,
            );
        }
    }

    fn do_resource_transitions(
        &self,
        context: &mut RenderGraphContext,
        execute_context: &mut RenderGraphExecuteContext<'_, '_>,
        node: &RGNode,
        cmd_buffer: &mut CommandBuffer,
    ) {
        // Gather barriers into a container.
        let mut barriers: Vec<ResourceBarrier> = Vec::with_capacity(32);

        self.gather_read_resource_transitions(context, execute_context, node, &mut barriers);

        self.gather_write_resource_transitions(context, execute_context, node, &mut barriers);

        self.gather_rt_resource_transitions(context, execute_context, node, &mut barriers);

        self.gather_depth_stencil_resource_transitions(
            context,
            execute_context,
            node,
            &mut barriers,
        );

        // Create the actual barriers
        let mut buffer_barriers: Vec<BufferBarrier<'_>> = Vec::with_capacity(32);
        let mut texture_barriers: Vec<TextureBarrier<'_>> = Vec::with_capacity(32);

        for barrier in &barriers {
            let view_idx = barrier.view_id as usize;
            match &self.view_defs[view_idx] {
                RenderGraphViewDef::Texture(texture_view_def) => {
                    let texture = context.get_texture(texture_view_def.resource_id);
                    let res_mip_id = (texture_view_def.resource_id, barrier.mip);
                    self.transition_texture(
                        res_mip_id,
                        texture,
                        barrier.prev_state,
                        barrier.next_state,
                        &mut texture_barriers,
                    );
                }
                RenderGraphViewDef::Buffer(buffer_view_def) => {
                    let buffer = context.get_buffer(buffer_view_def.resource_id);
                    let res_mip_id = (buffer_view_def.resource_id, 0);
                    self.transition_buffer(
                        res_mip_id,
                        buffer,
                        barrier.prev_state,
                        barrier.next_state,
                        &mut buffer_barriers,
                    );
                }
            }
        }

        // Execute the batch of barriers.
        cmd_buffer.cmd_resource_barrier(&buffer_barriers, &texture_barriers);
    }

    #[allow(clippy::unused_self)]
    fn need_begin_end_render_pass(&self, node: &RGNode) -> bool {
        node.render_targets.iter().flatten().next().is_some() || node.depth_stencil.is_some()
    }

    fn get_view_def(&self, view_id: RenderGraphViewId) -> &RenderGraphViewDef {
        &self.view_defs[view_id as usize]
    }

    fn get_texture_view_def(&self, view_id: RenderGraphViewId) -> &RenderGraphTextureViewDef {
        self.get_view_def(view_id).try_into().unwrap()
    }

    fn get_resource_name(&self, resource_id: RenderGraphResourceId) -> &String {
        &self.resource_names[resource_id as usize]
    }

    fn do_begin_render_pass(
        &self,
        context: &mut RenderGraphContext,
        node: &RGNode,
        cmd_buffer: &mut CommandBuffer,
    ) {
        if self.need_begin_end_render_pass(node) {
            let mut color_targets: Vec<ColorRenderTargetBinding<'_>> =
                Vec::with_capacity(node.render_targets.len());
            let mut depth_target: Option<DepthStencilRenderTargetBinding<'_>> = None;

            for resource_data in node.render_targets.iter().flatten() {
                let view_id = resource_data.key;
                let texture_view_def = self.get_texture_view_def(view_id);
                let resource_id = texture_view_def.resource_id;
                let texture_view = context.get_texture_view(view_id);

                let binding = ColorRenderTargetBinding {
                    texture_view,
                    load_op: match resource_data.load_state {
                        RenderGraphLoadState::DontCare => LoadOp::DontCare,
                        RenderGraphLoadState::Load => LoadOp::Load,
                        RenderGraphLoadState::ClearColor(_) => {
                            //println!("  !! Clear {} ", self.get_resource_name(resource_id));
                            LoadOp::Clear
                        }
                        RenderGraphLoadState::ClearDepthStencil(_) => {
                            panic!("Color render target binding {} cannot be cleared with a depth stencil clear value.", self.get_resource_name(resource_id));
                        }
                        RenderGraphLoadState::ClearValue(_) => {
                            panic!(
                                "Color render target binding {} cannot be cleared with a u32 clear value.", self.get_resource_name(resource_id)
                            );
                        }
                    },
                    store_op: StoreOp::Store,
                    clear_value: match resource_data.load_state {
                        RenderGraphLoadState::ClearColor(clear_value) => clear_value,
                        _ => ColorClearValue::default(),
                    },
                };
                color_targets.push(binding);
            }

            if let Some(resource_data) = &node.depth_stencil {
                let view_id = resource_data.key;
                let texture_view_def = self.get_texture_view_def(view_id);
                let resource_id = texture_view_def.resource_id;
                let texture_view = context.get_texture_view(view_id);

                depth_target = Some(DepthStencilRenderTargetBinding {
                    texture_view,
                    depth_load_op: match resource_data.load_state {
                        RenderGraphLoadState::DontCare => LoadOp::DontCare,
                        RenderGraphLoadState::Load => LoadOp::Load,
                        RenderGraphLoadState::ClearDepthStencil(_) => {
                            //println!("  !! Clear {} ", self.get_resource_name(resource_id));
                            LoadOp::Clear
                        }
                        RenderGraphLoadState::ClearColor(_) => {
                            panic!("Depth stencil render target binding {} cannot be cleared with a color clear value.", self.get_resource_name(resource_id));
                        }
                        RenderGraphLoadState::ClearValue(_) => {
                            panic!("Depth stencil render target binding {} cannot be cleared with a u32 clear value.", self.get_resource_name(resource_id));
                        }
                    },
                    depth_store_op: StoreOp::Store,
                    stencil_load_op: match resource_data.load_state {
                        RenderGraphLoadState::DontCare => LoadOp::DontCare,
                        RenderGraphLoadState::Load => LoadOp::Load,
                        RenderGraphLoadState::ClearDepthStencil(_) => LoadOp::Clear,
                        _ => {
                            panic!()
                        }
                    },
                    stencil_store_op: StoreOp::Store,
                    clear_value: match resource_data.load_state {
                        RenderGraphLoadState::ClearDepthStencil(clear_value) => clear_value,
                        _ => DepthStencilClearValue::default(),
                    },
                });
            }

            cmd_buffer.cmd_begin_render_pass(&color_targets, &depth_target);
        }
    }

    fn create_view(
        &self,
        context: &mut RenderGraphContext,
        execute_context: &mut RenderGraphExecuteContext<'_, '_>,
        resource_data: &ResourceData,
        view_type: GPUViewType,
    ) {
        let view_id = resource_data.key;
        let view_idx = resource_data.key as usize;

        if context.views.len() <= view_idx {
            context.views.resize(view_idx + 1, None);
        }

        if context.views[view_idx].is_none() {
            let view_def = self.get_view_def(view_id);

            let mut persistent_state = execute_context
                .render_resources
                .get_mut::<RenderGraphPersistentState>();

            if let Some(view) = persistent_state.get_view(view_def, view_type) {
                context.views[view_idx] = Some(view);
            } else {
                match view_def {
                    RenderGraphViewDef::Texture(texture_view_def) => {
                        let texture = context.get_texture(texture_view_def.resource_id);
                        let mut texture_view_def: TextureViewDef = texture_view_def.clone().into();
                        texture_view_def.gpu_view_type = view_type;
                        if view_type == GPUViewType::UnorderedAccess
                            || view_type == GPUViewType::RenderTarget
                            || view_type == GPUViewType::DepthStencil
                        {
                            assert_eq!(texture_view_def.mip_count, 1);
                        }
                        let texture_view_temp =
                            RenderGraphView::TextureView(texture.create_view(texture_view_def));
                        persistent_state.add_view(view_def, view_type, &texture_view_temp);
                        context.views[view_idx] = Some(texture_view_temp);
                    }
                    RenderGraphViewDef::Buffer(buffer_view_def) => {
                        let buffer = context.get_buffer(buffer_view_def.resource_id);
                        let mut buffer_view_def: BufferViewDef = buffer_view_def.clone().into();
                        buffer_view_def.gpu_view_type = view_type;
                        let buffer_view_temp =
                            RenderGraphView::BufferView(buffer.create_view(buffer_view_def));
                        persistent_state.add_view(view_def, view_type, &buffer_view_temp);
                        context.views[view_idx] = Some(buffer_view_temp);
                    }
                }
            }
        }
    }

    fn create_views(
        &self,
        context: &mut RenderGraphContext,
        execute_context: &mut RenderGraphExecuteContext<'_, '_>,
        node: &RGNode,
    ) {
        for resource_data in node.render_targets.iter().flatten() {
            self.create_view(
                context,
                execute_context,
                resource_data,
                GPUViewType::RenderTarget,
            );
        }

        if let Some(resource_data) = &node.depth_stencil {
            self.create_view(
                context,
                execute_context,
                resource_data,
                GPUViewType::DepthStencil,
            );
        }

        for resource_data in &node.read_resources {
            self.create_view(
                context,
                execute_context,
                resource_data,
                GPUViewType::ShaderResource,
            );
        }

        for resource_data in &node.write_resources {
            self.create_view(
                context,
                execute_context,
                resource_data,
                GPUViewType::UnorderedAccess,
            );
        }
    }

    fn upload_texture_data<T: Copy>(
        device_context: &DeviceContext,
        cmd_buffer: &mut CommandBuffer,
        texture: &Texture,
        data: &[T],
        outgoing_state: ResourceState,
    ) {
        //
        // TODO(vdbdd): this code should be moved (-> upload manager)
        // Motivations:
        // - Here the buffer is constantly reallocated
        // - Almost same code for buffer and texture
        // - Leverage the Copy queue
        //
        let staging_buffer = device_context.create_buffer(
            BufferDef::for_staging_buffer_data(data, ResourceUsage::empty()),
            "staging_buffer",
        );

        staging_buffer.copy_to_host_visible_buffer(data);

        cmd_buffer.cmd_resource_barrier(
            &[],
            &[TextureBarrier::state_transition(
                texture,
                ResourceState::UNDEFINED,
                ResourceState::COPY_DST,
            )],
        );

        cmd_buffer.cmd_copy_buffer_to_texture(
            &staging_buffer,
            texture,
            &CmdCopyBufferToTextureParams::default(),
        );

        cmd_buffer.cmd_resource_barrier(
            &[],
            &[TextureBarrier::state_transition(
                texture,
                ResourceState::COPY_DST,
                outgoing_state,
            )],
        );
    }

    fn clear_write_targets(
        &self,
        context: &mut RenderGraphContext,
        execute_context: &RenderGraphExecuteContext<'_, '_>,
        node: &RGNode,
        cmd_buffer: &mut CommandBuffer,
    ) {
        for resource_data in &node.write_resources {
            let view_id = resource_data.key;
            let view_def = self.get_view_def(view_id);
            let resource_id = view_def.get_resource_id();

            match resource_data.load_state {
                RenderGraphLoadState::ClearValue(value) => {
                    //println!("  !! Clear {} ", self.get_resource_name(resource_id));
                    match view_def {
                        RenderGraphViewDef::Texture(_) => {
                            let texture = context.get_texture(resource_id);
                            let data = vec![value; texture.vk_alloc_size() as usize / 4];
                            Self::upload_texture_data(
                                execute_context.render_context.device_context,
                                cmd_buffer,
                                texture,
                                &data,
                                context.resource_state[&(resource_id, 0)],
                            );
                        }
                        RenderGraphViewDef::Buffer(_) => {
                            let buffer = context.get_buffer(resource_id);
                            cmd_buffer.cmd_fill_buffer(buffer, 0, buffer.definition().size, value);
                        }
                    }
                }
                RenderGraphLoadState::ClearColor(_) => {
                    panic!(
                        "Write target {} cannot be cleared with a color clear value.",
                        self.get_resource_name(resource_id)
                    );
                }
                RenderGraphLoadState::ClearDepthStencil(_) => {
                    panic!(
                        "Write target {} cannot be cleared with a depth stencil clear value.",
                        self.get_resource_name(resource_id)
                    );
                }
                _ => {}
            }
        }
    }

    fn begin_execute(
        &self,
        context: &mut RenderGraphContext,
        execute_context: &mut RenderGraphExecuteContext<'_, '_>,
        node: &RGNode,
        cmd_buffer: &mut CommandBuffer,
    ) {
        // Batch up and execute resource transitions.
        self.do_resource_transitions(context, execute_context, node, cmd_buffer);

        // Create the views we will need for the next steps.
        self.create_views(context, execute_context, node);

        // Do begin render pass which will also clear render targets and depth stencil.
        self.do_begin_render_pass(context, node, cmd_buffer);

        // Clear any write targets that need to.
        self.clear_write_targets(context, execute_context, node, cmd_buffer);
    }

    fn end_execute(
        &self,
        context: &RenderGraphContext,
        node: &RGNode,
        cmd_buffer: &mut CommandBuffer,
    ) {
        if self.need_begin_end_render_pass(node) {
            cmd_buffer.cmd_end_render_pass();
        }

        for (resource_idx, lifetime) in context.lifetimes.iter().enumerate() {
            if lifetime.1 == node
                && !self
                    .injected_resources
                    .iter()
                    .any(|r| r.0 == resource_idx as u32)
            {
                // TODO(jsg): Deallocate resource to be able to reuse it later in the graph execution
                // println!(
                //     "  !! Destroy {}",
                //     self.get_resource_name(resource_idx as RenderGraphResourceId)
                // );
            }
        }
    }

    pub fn compile(&self) -> RenderGraphContext {
        span_scope!("compile_render_graph");
        let mut context = RenderGraphContext {
            resource_state: HashMap::with_capacity(self.resource_defs.len()),
            created: vec![],
            lifetimes: Vec::with_capacity(self.resource_defs.len()),
            resources: vec![None; self.resource_defs.len()],
            views: vec![None; self.view_defs.len()],
        };

        // Add injected resources since they are already created (outside the graph)
        for injected_resource in &self.injected_resources {
            let res_id = injected_resource.0;
            let res_idx = res_id as usize;
            let resource = injected_resource.1 .0.clone();
            let initial_state = injected_resource.1 .1;

            match &resource {
                RenderGraphResource::Texture(texture) => {
                    for mip in 0..texture.definition().mip_count {
                        let res_mip_id = (res_id, mip as u8);
                        context.resource_state.insert(res_mip_id, initial_state);
                    }
                }
                RenderGraphResource::Buffer(_) => {
                    let res_mip_id = (res_id, 0);
                    context.resource_state.insert(res_mip_id, initial_state);
                }
            }

            context.resources[res_idx] = Some(resource);
        }

        for (id, res) in self.resource_defs.iter().enumerate() {
            context
                .lifetimes
                .push(self.find_lifetime_start_and_end(id as u32, res));
        }

        context
    }

    pub fn execute<'rt>(
        &self,
        context: &mut RenderGraphContext,
        render_list_set: &RenderListSet<'rt>,
        render_resources: &RenderResources,
        render_context: &mut RenderContext<'rt>,
        debug_stuff: &DebugStuff<'_>,
    ) {
        span_scope!("execute_render_graph");

        let mut execute_context = RenderGraphExecuteContext {
            render_list_set,
            render_resources,
            render_context,
            debug_stuff,
            count_readback: Handle::invalid(),
            picked_readback: Handle::invalid(),
        };

        {
            let mut persistent_state = execute_context
                .render_resources
                .get_mut::<RenderGraphPersistentState>();

            // Destroy the views of any injected resource that was modified (for example, resized) since last frame.
            {
                let prev_frame_injected_resources = persistent_state.injected_resources.read();
                for prev_frame_injected_resource in prev_frame_injected_resources.iter() {
                    let val = self
                        .injected_resources
                        .iter()
                        .find(|val| prev_frame_injected_resource.1 .0 == val.1 .0);

                    // If an injected resource from the previous frame was not found in this frame's injected resources, destroy its views.
                    if val.is_none() {
                        let mut views = persistent_state.views.write();
                        views.retain(|key, _| {
                            key.0.get_resource_id() != prev_frame_injected_resource.0
                        });
                    }
                }
            }

            // Keep the injected resources in the persistent state for next frame.
            persistent_state.injected_resources = RwLock::new(self.injected_resources.clone());
        }

        for child in &self.root_nodes {
            let mut cmd_buffer_handle = execute_context
                .render_context
                .transient_commandbuffer_allocator
                .acquire();
            let cmd_buffer = cmd_buffer_handle.as_mut();

            cmd_buffer.begin();

            self.execute_inner(context, &mut execute_context, child, cmd_buffer);

            cmd_buffer.end();

            execute_context
                .render_context
                .graphics_queue
                .queue_mut()
                .submit(&[cmd_buffer], &[], &[], None);

            execute_context
                .render_context
                .transient_commandbuffer_allocator
                .release(cmd_buffer_handle);
        }
    }

    fn execute_inner(
        &self,
        context: &mut RenderGraphContext,
        execute_context: &mut RenderGraphExecuteContext<'_, '_>,
        node: &RGNode,
        cmd_buffer: &mut CommandBuffer,
    ) {
        // TODO: #1993 change that to node.name asap
        span_scope!("execute_inner");

        cmd_buffer.with_label(&node.name, |cmd_buffer| {
            if let Some(execute_fn) = &node.execute_fn {
                self.begin_execute(context, execute_context, node, cmd_buffer);
                (execute_fn)(context, execute_context, cmd_buffer);
                self.end_execute(context, node, cmd_buffer);
            }

            for child in &node.children {
                self.execute_inner(context, execute_context, child, cmd_buffer);
            }
        });
    }

    fn find_lifetime_start_and_end(
        &self,
        id: u32,
        res: &RenderGraphResourceDef,
    ) -> (*const RGNode, *const RGNode) {
        let mut first_node: Option<&RGNode> = None;
        let mut last_node: Option<&RGNode> = None;

        for child in &self.root_nodes {
            self.find_lifetime_start_and_end_inner(id, res, child, &mut first_node, &mut last_node);
        }

        let _injected = self.injected_resources.iter().any(|r| r.0 == id);

        assert!(
            first_node.is_some() && last_node.is_some(),
            "Resource {} is never used in the render graph (as read, write, rt or ds)",
            self.get_resource_name(id)
        );

        // println!(
        //     "Resource {} first_node {} last_node {} {}",
        //     self.get_resource_name(id),
        //     first_node.unwrap().name,
        //     last_node.unwrap().name,
        //     if _injected { "(injected)" } else { "" },
        // );

        (first_node.unwrap(), last_node.unwrap())
    }

    fn find_lifetime_start_and_end_inner<'a>(
        &self,
        id: u32,
        res: &RenderGraphResourceDef,
        node: &'a RGNode,
        first_node: &mut Option<&'a RGNode>,
        last_node: &mut Option<&'a RGNode>,
    ) {
        let resource_used = node.read_resources.iter().any(|resource_data| {
            let view_def = &self.view_defs[resource_data.key as usize];
            let resource_id = view_def.get_resource_id();
            resource_id == id
        });
        let resource_used = resource_used
            || node.write_resources.iter().any(|resource_data| {
                let view_def = &self.view_defs[resource_data.key as usize];
                let resource_id = view_def.get_resource_id();
                resource_id == id
            });
        let resource_used = resource_used
            || node
                .render_targets
                .iter()
                .any(|resource_data| match resource_data {
                    Some(resource_data) => {
                        let view_def = &self.view_defs[resource_data.key as usize];
                        let resource_id = view_def.get_resource_id();
                        resource_id == id
                    }
                    _ => false,
                });
        let resource_used = resource_used
            || match &node.depth_stencil {
                Some(resource_data) => {
                    let view_def = &self.view_defs[resource_data.key as usize];
                    let resource_id = view_def.get_resource_id();
                    resource_id == id
                }
                _ => false,
            };

        if resource_used {
            if first_node.is_none() {
                *first_node = Some(node);
            }

            *last_node = Some(node);
        }

        for child in &node.children {
            self.find_lifetime_start_and_end_inner(id, res, child, first_node, last_node);
        }
    }
}

impl<'a> std::fmt::Display for RenderGraph {
    fn fmt(&self, f: &mut std::fmt::Formatter<'_>) -> std::fmt::Result {
        self.root_nodes.iter().fold(Ok(()), |result, child| {
            result.and_then(|_| {
                let printed = child.print(
                    0,
                    &self.resource_defs,
                    &self.resource_names,
                    &self.view_defs,
                );
                write!(f, "{}", printed)
            })
        })
    }
}<|MERGE_RESOLUTION|>--- conflicted
+++ resolved
@@ -635,21 +635,10 @@
     }
 }
 
-<<<<<<< HEAD
-pub(crate) struct DebugStuff<'a> {
-    pub(crate) picking_renderpass: &'a RwLock<PickingRenderPass>,
-    pub(crate) render_camera: RenderCamera,
-    pub(crate) egui: &'a Egui,
-=======
 pub struct DebugStuff<'a> {
-    pub render_surface: &'a RenderSurface,
-    pub picking_manager: &'a PickingManager,
-    pub debug_display: &'a DebugDisplay,
-    pub picked_drawables: &'a [(&'a VisualComponent, &'a GlobalTransform)],
-    pub manipulator_drawables: &'a [(&'a GlobalTransform, &'a ManipulatorComponent)],
-    pub camera_component: &'a CameraComponent,
+    pub picking_renderpass: &'a RwLock<PickingRenderPass>,
+    pub render_camera: RenderCamera,
     pub egui: &'a Egui,
->>>>>>> 8cfd4773
 }
 
 pub struct RenderGraphExecuteContext<'a, 'frame> {
