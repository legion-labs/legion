--- conflicted
+++ resolved
@@ -34,11 +34,7 @@
 impl<CTX> Drop for CommandQueuePoolInner<CTX> {
     fn drop(&mut self) {
         assert_eq!(self.acquired_count.load(Ordering::SeqCst), 0);
-<<<<<<< HEAD
-        assert!(self.exec_pool.borrow().is_empty());
-=======
         self.exec_pool.borrow_mut().clear();
->>>>>>> 1b11510a
         let mut gamesim_pool = self.gamesim_pool.write();
         gamesim_pool.drain(..).for_each(|mut x| {
             x.take();
