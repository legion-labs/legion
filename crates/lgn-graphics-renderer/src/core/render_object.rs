--- conflicted
+++ resolved
@@ -352,7 +352,6 @@
 
     #[must_use]
     #[allow(unsafe_code)]
-<<<<<<< HEAD
     pub fn add_secondary_table<P, S>(self) -> Self
     where
         P: RenderObject,
@@ -369,10 +368,6 @@
         mut self,
         handler: Box<dyn SecondaryTableHandler<P, S>>,
     ) -> Self
-=======
-    #[allow(unused)]
-    pub fn add_secondary_table<P, S>(mut self) -> Self
->>>>>>> 0a37bafe
     where
         P: RenderObject,
         S: RenderObject,
@@ -410,7 +405,7 @@
         self.secondary_tables.insert(
             secondary_key,
             AtomicRefCell::new(SecondaryTable {
-                key: secondary_key,
+                _key: secondary_key,
                 primary_key,
                 storage: RenderObjectStorage::new(Layout::new::<S>(), drop_func::<S>, 256),
                 handler_fat_ptr: get_fat_ptr(handler),
@@ -493,6 +488,7 @@
     }
 
     #[allow(unsafe_code)]
+    #[allow(dead_code)]
     pub fn try_get<R: RenderObject>(&self, id: RenderObjectId) -> Option<&R> {
         let index = id.index as usize;
         let generation = id.generation;
@@ -628,7 +624,7 @@
 //
 
 pub struct SecondaryTable {
-    key: RenderObjectKey,
+    _key: RenderObjectKey,
     primary_key: RenderObjectKey,
     storage: RenderObjectStorage,
     handler_fat_ptr: FatPtr,
