--- conflicted
+++ resolved
@@ -197,12 +197,6 @@
     }
 
     pub fn frame_update(&mut self) {
-<<<<<<< HEAD
-        self.render_frame = (self.render_frame + 1) % self.num_render_frames;
-        self.bindless_index_allocator
-            .release_indexes(&self.removed_indices[self.render_frame as usize]);
-        self.removed_indices[self.render_frame as usize].clear();
-=======
         {
             let mut allocator = self.inner.texture_allocator.write();
             allocator.frame_update();
@@ -211,6 +205,5 @@
             let mut allocator = self.inner.sampler_allocator.write();
             allocator.frame_update();
         }
->>>>>>> b50daba9
     }
 }