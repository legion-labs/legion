--- conflicted
+++ resolved
@@ -91,15 +91,15 @@
             rt_mip_view,
             pipeline_handle: build_hzb_pso(pipeline_manager),
             mip_sampler: device_context.create_sampler(SamplerDef {
-                min_filter: FilterType::Nearest,
-                mag_filter: FilterType::Nearest,
-                mip_map_mode: MipMapMode::Nearest,
-                address_mode_u: AddressMode::ClampToEdge,
-                address_mode_v: AddressMode::ClampToEdge,
-                address_mode_w: AddressMode::ClampToEdge,
-                mip_lod_bias: 0.0,
-                max_anisotropy: 1.0,
-                compare_op: CompareOp::Never,
+            min_filter: FilterType::Nearest,
+            mag_filter: FilterType::Nearest,
+            mip_map_mode: MipMapMode::Nearest,
+            address_mode_u: AddressMode::ClampToEdge,
+            address_mode_v: AddressMode::ClampToEdge,
+            address_mode_w: AddressMode::ClampToEdge,
+            mip_lod_bias: 0.0,
+            max_anisotropy: 1.0,
+            compare_op: CompareOp::Never,
             }),
         }
     }
@@ -160,24 +160,7 @@
                 descriptor_set_handle,
             );
 
-<<<<<<< HEAD
-            #[rustfmt::skip]
-            let vertex_data: [f32; 12] = [0.0, 2.0, 0.0, 2.0,
-                                          0.0, 0.0, 0.0, 0.0,
-                                          2.0, 0.0, 2.0, 0.0];
-
-            let transient_buffer = render_context
-                .transient_buffer_allocator
-                .copy_data_slice(&vertex_data, ResourceUsage::AS_VERTEX_BUFFER);
-
-            let vertex_binding = transient_buffer.vertex_buffer_binding();
-
-            cmd_buffer.cmd_bind_vertex_buffer(0, vertex_binding);
-
             cmd_buffer.cmd_begin_render_pass(
-=======
-            cmd_buffer.begin_render_pass(
->>>>>>> 9ae0918f
                 &[ColorRenderTargetBinding {
                     texture_view: rt_view,
                     load_op: LoadOp::DontCare,
@@ -249,20 +232,20 @@
 
     let shader = pipeline_manager
         .create_shader(
-            cgen::CRATE_ID,
-            CGenShaderKey::make(cgen::shader::hzb_shader::ID, cgen::shader::hzb_shader::NONE),
+        cgen::CRATE_ID,
+        CGenShaderKey::make(cgen::shader::hzb_shader::ID, cgen::shader::hzb_shader::NONE),
         )
         .unwrap();
     pipeline_manager.register_pipeline(PipelineDef::Graphics(GraphicsPipelineDef {
-        shader,
+                    shader,
         root_signature: root_signature.clone(),
         vertex_layout,
         blend_state: BlendState::default_alpha_disabled(),
         depth_state,
         rasterizer_state,
         color_formats: vec![Format::R32_SFLOAT],
-        sample_count: SampleCount::SampleCount1,
-        depth_stencil_format: None,
-        primitive_topology: PrimitiveTopology::TriangleList,
+                    sample_count: SampleCount::SampleCount1,
+                    depth_stencil_format: None,
+                    primitive_topology: PrimitiveTopology::TriangleList,
     }))
 }