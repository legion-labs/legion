--- conflicted
+++ resolved
@@ -14,12 +14,8 @@
     gpu_renderer::{GpuInstanceManager, MeshRenderer},
     lighting::RenderLight,
     picking::{ManipulatorManager, PickingState},
-<<<<<<< HEAD
-    resources::{DefaultMeshType, MeshManager, MeshMetaData},
+    resources::{DefaultMeshType, MeshManager, RenderMesh},
     RenderScope,
-=======
-    resources::{DefaultMeshType, MeshManager, RenderMesh},
->>>>>>> b50daba9
 };
 
 pub struct PickingPass;
