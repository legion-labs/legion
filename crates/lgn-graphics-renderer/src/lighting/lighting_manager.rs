use egui::Slider;
use frame_descriptor_set::FrameDescriptorSet;

use lgn_graphics_api::{BufferViewDef, ResourceUsage, TransientBufferView};
use lgn_graphics_cgen_runtime::Uint1;
use lgn_graphics_data::Color;
use lgn_math::Vec3;
use lgn_transform::prelude::GlobalTransform;

use crate::{
    cgen::{
        cgen_type::{DirectionalLight, LightingData, OmniDirectionalLight, SpotLight},
        descriptor_set::frame_descriptor_set,
    },
    components::{LightComponent, LightType},
    core::{RenderObjectQuery, RenderObjects},
    egui::Egui,
    resources::TransientBufferAllocator,
    UP_VECTOR,
};

#[derive(Debug)]
pub struct RenderLight {
    pub transform: GlobalTransform,
    pub light_type: LightType,
    pub color: Color,
    pub radiance: f32,
    pub cone_angle: f32,
    pub enabled: bool,
    pub picking_id: u32,
}

impl From<(&GlobalTransform, &LightComponent)> for RenderLight {
    fn from(components: (&GlobalTransform, &LightComponent)) -> Self {
        let (xform_component, light_component) = components;
        RenderLight {
            transform: *xform_component,
            light_type: light_component.light_type,
            color: light_component.color,
            radiance: light_component.radiance,
            cone_angle: light_component.cone_angle,
            enabled: light_component.enabled,
            picking_id: light_component.picking_id,
        }
    }
<<<<<<< HEAD
=======
}

#[derive(Default)]
pub struct RenderLightTestData {
    //foo: u32,
>>>>>>> 1b11510a
}

pub struct LightingManager {
    pub default_ambient_color: Color,
    pub default_ambient_intensity: f32,
    pub apply_diffuse: bool,
    pub apply_specular: bool,
}

trait AsGpuLight<T: Sized> {
    fn filter(&self, light_type: LightType) -> bool;
    fn as_gpu_light(&self, render_light: &RenderLight) -> T;
}

#[derive(Default)]
struct DirectionalLightWriter;

impl AsGpuLight<DirectionalLight> for DirectionalLightWriter {
    fn filter(&self, light_type: LightType) -> bool {
        light_type == LightType::Directional
    }

    fn as_gpu_light(&self, render_light: &RenderLight) -> DirectionalLight {
        let mut gpu_light = DirectionalLight::default();
        let direction = render_light.transform.rotation.mul_vec3(UP_VECTOR);
        gpu_light.set_dir(direction.into());
        gpu_light.set_color(u32::from(render_light.color).into());
        gpu_light.set_radiance(render_light.radiance.into());
        gpu_light
    }
}

#[derive(Default)]
struct SpotLightWriter;

impl AsGpuLight<SpotLight> for SpotLightWriter {
    fn filter(&self, light_type: LightType) -> bool {
        light_type == LightType::Spot
    }

    fn as_gpu_light(&self, render_light: &RenderLight) -> SpotLight {
        let mut gpu_light = SpotLight::default();

        let direction = render_light.transform.rotation.mul_vec3(UP_VECTOR);
        gpu_light.set_dir(direction.into());
        gpu_light.set_color(u32::from(render_light.color).into());
        gpu_light.set_radiance(render_light.radiance.into());
        gpu_light.set_pos(render_light.transform.translation.into());
        gpu_light.set_cone_angle(render_light.cone_angle.into());

        gpu_light
    }
}

#[derive(Default)]
struct OmniLightWriter;

impl AsGpuLight<OmniDirectionalLight> for OmniLightWriter {
    fn filter(&self, light_type: LightType) -> bool {
        light_type == LightType::OmniDirectional
    }

    fn as_gpu_light(&self, render_light: &RenderLight) -> OmniDirectionalLight {
        let mut gpu_light = OmniDirectionalLight::default();

        gpu_light.set_color(u32::from(render_light.color).into());
        gpu_light.set_radiance(render_light.radiance.into());
        gpu_light.set_pos(render_light.transform.translation.into());

        gpu_light
    }
}

impl LightingManager {
    pub fn new() -> Self {
        Self {
            default_ambient_color: Color::WHITE,
            default_ambient_intensity: 0.0,
            apply_diffuse: true,
            apply_specular: true,
        }
    }

    pub(crate) fn debug_ui(&mut self, egui: &mut Egui) {
        egui.window("Lights", |ui| {
            let mut default_ambient_color: [u8; 3] = [
                self.default_ambient_color.r,
                self.default_ambient_color.g,
                self.default_ambient_color.b,
            ];

            ui.label("Ambient");
            ui.color_edit_button_srgb(&mut default_ambient_color);
            ui.add(Slider::new(&mut self.default_ambient_intensity, 0.0..=10.0));
            ui.checkbox(&mut self.apply_diffuse, "Diffuse");
            ui.checkbox(&mut self.apply_specular, "Specular");

            self.default_ambient_color.r = default_ambient_color[0];
            self.default_ambient_color.g = default_ambient_color[1];
            self.default_ambient_color.b = default_ambient_color[2];
        });
    }

    pub(crate) fn per_frame_render(
        &self,
        render_objects: &RenderObjects,
        transient_buffer_allocator: &mut TransientBufferAllocator,
        frame_descriptor_set: &mut FrameDescriptorSet,
    ) {
        let (directional_light_buffer_view, directional_light_count) = Self::build_light_buffer(
            render_objects,
            transient_buffer_allocator,
            DirectionalLightWriter::default(),
        );

        let (spot_light_buffer_view, spot_light_count) = Self::build_light_buffer(
            render_objects,
            transient_buffer_allocator,
            SpotLightWriter::default(),
        );

        let (omni_light_buffer_view, omni_light_count) = Self::build_light_buffer(
            render_objects,
            transient_buffer_allocator,
            OmniLightWriter::default(),
        );

        let mut lighting_data = LightingData::default();

        lighting_data.set_num_directional_lights(Uint1::from(directional_light_count));
        lighting_data.set_num_omni_directional_lights(Uint1::from(omni_light_count));
        lighting_data.set_num_spot_lights(Uint1::from(spot_light_count));
        lighting_data.set_default_ambient(
            Vec3::new(
                self.default_ambient_intensity * f32::from(self.default_ambient_color.r) / 255.0,
                self.default_ambient_intensity * f32::from(self.default_ambient_color.g) / 255.0,
                self.default_ambient_intensity * f32::from(self.default_ambient_color.b) / 255.0,
            )
            .into(),
        );
        lighting_data.set_apply_diffuse(if self.apply_diffuse { 1 } else { 0 }.into());
        lighting_data.set_apply_specular(if self.apply_specular { 1 } else { 0 }.into());

        let lighting_manager_view = transient_buffer_allocator
            .copy_data(&lighting_data, ResourceUsage::AS_CONST_BUFFER)
            .to_buffer_view(BufferViewDef::as_const_buffer_typed::<LightingData>());

        frame_descriptor_set.set_lighting_data(lighting_manager_view);
        frame_descriptor_set.set_omni_directional_lights(omni_light_buffer_view);
        frame_descriptor_set.set_directional_lights(directional_light_buffer_view);
        frame_descriptor_set.set_spot_lights(spot_light_buffer_view);
    }

    #[allow(unsafe_code)]
    fn build_light_buffer<T>(
        render_objects: &RenderObjects,
        transient_buffer_allocator: &mut TransientBufferAllocator,
        writer: impl AsGpuLight<T>,
    ) -> (TransientBufferView, u32) {
        let light_query = RenderObjectQuery::<RenderLight>::new(render_objects);

        let count = light_query
            .iter()
            .filter(|render_light| render_light.enabled && writer.filter(render_light.light_type))
            .count() as u64;

        let item_count = u64::max(count, 1);

        let transient_buffer =
            transient_buffer_allocator.allocate(std::mem::size_of::<T>() as u64 * item_count);

        let ptr = transient_buffer.mapped_ptr_typed::<T>();

        let mut dst_index = 0;
        light_query.for_each(move |_, render_light| {
            if render_light.enabled && writer.filter(render_light.light_type) {
                let gpu_light = writer.as_gpu_light(render_light);
                unsafe {
                    ptr.add(dst_index).copy_from_nonoverlapping(&gpu_light, 1);
                }
                dst_index += 1;
            }
        });

        let view = transient_buffer.to_buffer_view(BufferViewDef::as_structured_buffer_typed::<T>(
            item_count, true,
        ));

        (view, count as u32)
    }
}<|MERGE_RESOLUTION|>--- conflicted
+++ resolved
@@ -43,14 +43,11 @@
             picking_id: light_component.picking_id,
         }
     }
-<<<<<<< HEAD
-=======
 }
 
 #[derive(Default)]
 pub struct RenderLightTestData {
     //foo: u32,
->>>>>>> 1b11510a
 }
 
 pub struct LightingManager {
