--- conflicted
+++ resolved
@@ -122,12 +122,8 @@
         type: "DescriptorSet",
         name: "PersistentDescriptorSet",
         frequency: PERSISTENT_DESCRIPTOR_SET_FREQUENCY,
-<<<<<<< HEAD
-        descriptors: [
-=======
         descriptors: [            
->>>>>>> 6c733901
-            #{ type:"Texture2D", name:"material_textures", content:"Float4", array_len:10240, bindless:true },
+            #{ type:"Texture2D", name:"material_textures", content:"Float4", array_len:10240, bindless:true },            
             #{ type:"Sampler", name:"material_samplers", array_len:64, bindless:true },
         ]
     };
@@ -143,10 +139,6 @@
             #{ type:"StructuredBuffer", name:"directional_lights", content:"DirectionalLight" },
             #{ type:"StructuredBuffer", name:"omni_directional_lights", content:"OmniDirectionalLight" },
             #{ type:"StructuredBuffer", name:"spot_lights", content:"SpotLight" },
-<<<<<<< HEAD
-=======
-            #{ type:"ByteAddressBuffer", name:"static_buffer" },
->>>>>>> 6c733901
             #{ type:"StructuredBuffer", name:"va_table_address_buffer", content:"Uint1" },
         ]
     };
