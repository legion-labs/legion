--- conflicted
+++ resolved
@@ -2,11 +2,7 @@
 use lgn_tracing::{debug, info, warn};
 
 use crate::{
-<<<<<<< HEAD
-    api::user::{requests, responses, Api},
-=======
     api::user::{server, Api},
->>>>>>> 1b11510a
     types::{PermissionId, UserId},
 };
 
@@ -16,16 +12,9 @@
 impl Api for Server {
     async fn init_stack(
         &self,
-<<<<<<< HEAD
-        parts: http::request::Parts,
-        request: requests::InitStackRequest,
-    ) -> lgn_online::server::Result<responses::InitStackResponse> {
-        let caller_user_id = Self::get_caller_user_id_from_parts(&parts)?;
-=======
         request: server::InitStackRequest,
     ) -> lgn_online::server::Result<server::InitStackResponse> {
         let caller_user_id = Self::get_caller_user_id_from_parts(&request.parts)?;
->>>>>>> 1b11510a
 
         if request.x_init_key != self.init_key {
             warn!(
@@ -33,11 +22,7 @@
                 caller_user_id
             );
 
-<<<<<<< HEAD
-            Ok(responses::InitStackResponse::Status403)
-=======
             Ok(server::InitStackResponse::Status403)
->>>>>>> 1b11510a
         } else if self.mysql_dal.init_stack(&caller_user_id).await? {
             info!(
                 "{} initialized the stack and has now superadmin privileges",
@@ -46,36 +31,21 @@
 
             self.permissions_cache.clear().await;
 
-<<<<<<< HEAD
-            Ok(responses::InitStackResponse::Status200)
-=======
             Ok(server::InitStackResponse::Status200)
->>>>>>> 1b11510a
         } else {
             warn!(
                 "{} attempted to initialize the stack but it was already initialized",
                 caller_user_id
             );
-<<<<<<< HEAD
-            Ok(responses::InitStackResponse::Status409)
-=======
             Ok(server::InitStackResponse::Status409)
->>>>>>> 1b11510a
         }
     }
 
     async fn get_user_info(
         &self,
-<<<<<<< HEAD
-        parts: http::request::Parts,
-        request: requests::GetUserInfoRequest,
-    ) -> lgn_online::server::Result<responses::GetUserInfoResponse> {
-        let caller_user_id = Self::get_caller_user_id_from_parts(&parts)?;
-=======
         request: server::GetUserInfoRequest,
     ) -> lgn_online::server::Result<server::GetUserInfoResponse> {
         let caller_user_id = Self::get_caller_user_id_from_parts(&request.parts)?;
->>>>>>> 1b11510a
 
         let user_id: UserId = {
             if request.user_id.0 == "@me" {
@@ -109,11 +79,7 @@
             .get_user_info(&user_id.to_string())
             .await?;
 
-<<<<<<< HEAD
-        Ok(responses::GetUserInfoResponse::Status200(user_info.into()))
-=======
         Ok(server::GetUserInfoResponse::Status200(user_info.into()))
->>>>>>> 1b11510a
     }
 
     async fn list_current_user_spaces(
