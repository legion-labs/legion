use async_trait::async_trait;
use chrono::{DateTime, Utc};
use lgn_online::server::{ErrorExt, Result};

use crate::api::space::{self, server, Api};

use super::Server;

#[async_trait]
impl Api for Server {
    async fn list_spaces(
        &self,
<<<<<<< HEAD
        _parts: http::request::Parts,
    ) -> Result<responses::ListSpacesResponse> {
=======
        _request: server::ListSpacesRequest,
    ) -> Result<server::ListSpacesResponse> {
>>>>>>> 1b11510a
        let spaces = self
            .mysql_dal
            .list_spaces()
            .await
            .into_internal_server_error()?;

        Ok(server::ListSpacesResponse::Status200(
            spaces
                .into_iter()
                .map(Into::into)
                .collect::<Vec<_>>()
                .into(),
        ))
    }

    async fn create_space(
        &self,
        _request: server::CreateSpaceRequest,
    ) -> Result<server::CreateSpaceResponse> {
        Ok(server::CreateSpaceResponse::Status201(space::Space {
            id: "lol".to_string().into(),
            description: "Some space".to_string(),
            cordoned: false,
            created_at: DateTime::parse_from_rfc3339("2020-01-01T00:00:00Z")
                .into_internal_server_error()?
                .with_timezone(&Utc),
        }))
    }

    async fn update_space(
        &self,
        _request: server::UpdateSpaceRequest,
    ) -> Result<server::UpdateSpaceResponse> {
        Ok(server::UpdateSpaceResponse::Status200(space::Space {
            id: "lol".to_string().into(),
            description: "Some space".to_string(),
            cordoned: false,
            created_at: DateTime::parse_from_rfc3339("2020-01-01T00:00:00Z")
                .into_internal_server_error()?
                .with_timezone(&Utc),
        }))
    }

    async fn delete_space(
        &self,
        _request: server::DeleteSpaceRequest,
    ) -> Result<server::DeleteSpaceResponse> {
        Ok(server::DeleteSpaceResponse::Status204)
    }

    async fn cordon_space(
        &self,
        _request: server::CordonSpaceRequest,
    ) -> Result<server::CordonSpaceResponse> {
        Ok(server::CordonSpaceResponse::Status200(space::Space {
            id: "lol".to_string().into(),
            description: "Some space".to_string(),
            cordoned: false,
            created_at: DateTime::parse_from_rfc3339("2020-01-01T00:00:00Z")
                .into_internal_server_error()?
                .with_timezone(&Utc),
        }))
    }

    async fn uncordon_space(
        &self,
        _request: server::UncordonSpaceRequest,
    ) -> Result<server::UncordonSpaceResponse> {
        Ok(server::UncordonSpaceResponse::Status200(space::Space {
            id: "lol".to_string().into(),
            description: "Some space".to_string(),
            cordoned: false,
            created_at: DateTime::parse_from_rfc3339("2020-01-01T00:00:00Z")
                .into_internal_server_error()?
                .with_timezone(&Utc),
        }))
    }
}<|MERGE_RESOLUTION|>--- conflicted
+++ resolved
@@ -10,13 +10,8 @@
 impl Api for Server {
     async fn list_spaces(
         &self,
-<<<<<<< HEAD
-        _parts: http::request::Parts,
-    ) -> Result<responses::ListSpacesResponse> {
-=======
         _request: server::ListSpacesRequest,
     ) -> Result<server::ListSpacesResponse> {
->>>>>>> 1b11510a
         let spaces = self
             .mysql_dal
             .list_spaces()
