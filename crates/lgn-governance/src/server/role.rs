use async_trait::async_trait;
use chrono::{DateTime, Utc};
use lgn_online::server::{ErrorExt, Result};

use crate::api::role::{self, server, Api};

use super::Server;

#[async_trait]
impl Api for Server {
    async fn list_roles(
        &self,
<<<<<<< HEAD
        _parts: http::request::Parts,
    ) -> Result<responses::ListRolesResponse> {
=======
        _request: server::ListRolesRequest,
    ) -> Result<server::ListRolesResponse> {
>>>>>>> 1b11510a
        let roles = self
            .mysql_dal
            .list_roles()
            .await
            .into_internal_server_error()?;

        Ok(server::ListRolesResponse::Status200(roles.into()))
    }

    async fn create_role(
        &self,
        _request: server::CreateRoleRequest,
    ) -> Result<server::CreateRoleResponse> {
        Ok(server::CreateRoleResponse::Status201(role::Role {
            id: "lol".to_string().into(),
            description: "Some role".to_string(),
            permissions: vec![],
            created_at: DateTime::parse_from_rfc3339("2020-01-01T00:00:00Z")
                .into_internal_server_error()?
                .with_timezone(&Utc),
        }))
    }

    async fn update_role(
        &self,
        _request: server::UpdateRoleRequest,
    ) -> Result<server::UpdateRoleResponse> {
        Ok(server::UpdateRoleResponse::Status200(role::Role {
            id: "lol".to_string().into(),
            description: "Some role".to_string(),
            permissions: vec![],
            created_at: DateTime::parse_from_rfc3339("2020-01-01T00:00:00Z")
                .into_internal_server_error()?
                .with_timezone(&Utc),
        }))
    }

    async fn delete_role(
        &self,
        _request: server::DeleteRoleRequest,
    ) -> Result<server::DeleteRoleResponse> {
        Ok(server::DeleteRoleResponse::Status204)
    }
}<|MERGE_RESOLUTION|>--- conflicted
+++ resolved
@@ -10,13 +10,8 @@
 impl Api for Server {
     async fn list_roles(
         &self,
-<<<<<<< HEAD
-        _parts: http::request::Parts,
-    ) -> Result<responses::ListRolesResponse> {
-=======
         _request: server::ListRolesRequest,
     ) -> Result<server::ListRolesResponse> {
->>>>>>> 1b11510a
         let roles = self
             .mysql_dal
             .list_roles()
