--- conflicted
+++ resolved
@@ -11,13 +11,5 @@
 pub mod types;
 
 pub use api::register_routes;
-<<<<<<< HEAD
-pub use client::Client;
-pub use errors::{Error, Result};
-pub use server::{
-    PermissionsCache, Server, ServerAwsCognitoOptions, ServerMySqlOptions, ServerOptions,
-};
-=======
 pub use config::*;
-pub use errors::{Error, Result};
->>>>>>> 1b11510a
+pub use errors::{Error, Result};