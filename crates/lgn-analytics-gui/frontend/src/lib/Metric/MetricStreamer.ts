import { MetricSelectionState } from "@/components/Metric/MetricSelectionState";
import { makeGrpcClient } from "@/lib/client";
import { PerformanceAnalyticsClientImpl } from "@lgn/proto-telemetry/dist/analytics";
import { get, Writable, writable } from "svelte/store";
import { MetricState } from "./MetricState";

export class MetricStreamer {
  currentMinMs = -Infinity;
  currentMaxMs = Infinity;
  metricStore: Writable<MetricState[]>;
  private client: PerformanceAnalyticsClientImpl | null = null;
  private processId: string;
  private tscFrequency = 0;
  private processStartTicks = 0;
  constructor(processId: string) {
    this.processId = processId;
    this.metricStore = writable([]);
  }

  async initializeAsync() {
    this.client = await makeGrpcClient();
    const reply = await this.client.list_process_metrics({
      processId: this.processId,
    });
    this.tscFrequency = reply.tscFrequency;
    this.processStartTicks = reply.processStartTicks;
    this.metricStore.set(reply.metrics.map((m) => new MetricState(true, m)));
    this.currentMinMs = Math.min(...get(this.metricStore).map((s) => s.min));
    this.currentMaxMs = Math.max(...get(this.metricStore).map((s) => s.max));
  }

  updateFromSelectionState(metricSelectionState: MetricSelectionState) {
    this.metricStore.update((data) => {
<<<<<<< HEAD
      const metric = data.filter(
        (m) => m.name === metricSelectionState.name
      )[0];
      if (metric) {
        metric.enabled = metricSelectionState.selected;
        const index = data.indexOf(metric);
        data[index] = metric;
      }
=======
      const index = data.indexOf(metricState);
      const metric = data[index];
      metric.enabled = e.currentTarget.checked;
      data[index] = metric;
>>>>>>> 9e8d63cf
      return data;
    });
  }

  tick(lod: number, min: number, max: number) {
    this.currentMinMs = min;
    this.currentMaxMs = max;
    this.fetchSelectedMetricsAsync(lod);
  }

  async fetchSelectedMetricsAsync(lod: number) {
    const metrics = get(this.metricStore).filter((m) => m.enabled);

    const missingBlocks = metrics.map((m) => {
      return {
        name: m.name,
        blocks: Array.from(
          m.requestMissingBlocks(this.currentMinMs, this.currentMaxMs, lod)
        ),
      };
    });

    if (!missingBlocks.flatMap((b) => b.blocks).length) {
      return;
    }

    console.log(
      `Fetching \n${missingBlocks
        .flatMap((b) => b.blocks)
        .map((b) => `${b.blockId} (${lod})`)
        .join("\n")}`
    );

    const result = await Promise.all(
      metrics.map(async (m) => {
        const result = await this.client?.fetch_process_metric({
          blocks: Array.from(
            m.getViewportBlocks(this.currentMinMs, this.currentMaxMs)
          ),
          params: {
            lod: lod,
            metricName: m.name,
            processId: this.processId,
            tscFrequency: this.tscFrequency,
            processStartTicks: this.processStartTicks,
          },
        });
        return {
          result: result,
          name: m.name,
        };
      })
    );

    this.metricStore.update((metrics) => {
      result.forEach((reply) => {
        const metric = metrics.filter((m) => m.name === reply.name)[0];
        if (metric) {
          const index = metrics.indexOf(metric);
          const metricInArray = metrics[index];
<<<<<<< HEAD
          if (reply.result) {
            if (metricInArray.store(reply.result)) {
              metrics[index] = metricInArray;
            }
=======
          if (reply.result && metricInArray.store(reply.result)) {
            metrics[index] = metricInArray;
>>>>>>> 9e8d63cf
          }
        }
      });
      return metrics;
    });
  }
}<|MERGE_RESOLUTION|>--- conflicted
+++ resolved
@@ -31,7 +31,6 @@
 
   updateFromSelectionState(metricSelectionState: MetricSelectionState) {
     this.metricStore.update((data) => {
-<<<<<<< HEAD
       const metric = data.filter(
         (m) => m.name === metricSelectionState.name
       )[0];
@@ -40,12 +39,6 @@
         const index = data.indexOf(metric);
         data[index] = metric;
       }
-=======
-      const index = data.indexOf(metricState);
-      const metric = data[index];
-      metric.enabled = e.currentTarget.checked;
-      data[index] = metric;
->>>>>>> 9e8d63cf
       return data;
     });
   }
@@ -106,15 +99,8 @@
         if (metric) {
           const index = metrics.indexOf(metric);
           const metricInArray = metrics[index];
-<<<<<<< HEAD
-          if (reply.result) {
-            if (metricInArray.store(reply.result)) {
-              metrics[index] = metricInArray;
-            }
-=======
           if (reply.result && metricInArray.store(reply.result)) {
             metrics[index] = metricInArray;
->>>>>>> 9e8d63cf
           }
         }
       });
