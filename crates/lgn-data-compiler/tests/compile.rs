--- conflicted
+++ resolved
@@ -1,16 +1,7 @@
-<<<<<<< HEAD
+use std::sync::Arc;
+
 use generic_data::offline::{BinaryResource, IntegerAsset, MultiTextResource, TextResource};
 use lgn_content_store::{indexing::ResourceExists, Config};
-=======
-use std::sync::Arc;
-
-use binary_resource::BinaryResource;
-use integer_asset::{IntegerAsset, IntegerAssetLoader};
-use lgn_content_store::{
-    indexing::{ResourceExists, ResourceReader},
-    Config,
-};
->>>>>>> 1b11510a
 use lgn_data_compiler::compiler_cmd::{list_compilers, CompilerCompileCmd};
 use lgn_data_offline::{from_json_reader, SourceResource};
 use lgn_data_runtime::prelude::*;
@@ -44,11 +35,8 @@
         resource.content = source_magic_value.clone();
 
         let source_manifest_id =
-<<<<<<< HEAD
-            common::write_resource(source, &persistent_content_provider, &resource).await;
-=======
-            common::write_resource(source, persistent_content_provider, &proc, resource).await;
->>>>>>> 1b11510a
+            common::write_resource(source, Arc::clone(&persistent_content_provider), &resource)
+                .await;
 
         (source, source_manifest_id)
     };
@@ -119,11 +107,8 @@
         resource.content = source_magic_value.clone();
 
         let source_manifest_id =
-<<<<<<< HEAD
-            common::write_resource(source, &persistent_content_provider, &resource).await;
-=======
-            common::write_resource(source, persistent_content_provider, &proc, resource).await;
->>>>>>> 1b11510a
+            common::write_resource(source, Arc::clone(&persistent_content_provider), &resource)
+                .await;
 
         (source, source_manifest_id)
     };
@@ -216,11 +201,8 @@
         resource.text_list = source_text_list.clone();
 
         let source_manifest_id =
-<<<<<<< HEAD
-            common::write_resource(source, &persistent_content_provider, &resource).await;
-=======
-            common::write_resource(source, persistent_content_provider, &proc, resource).await;
->>>>>>> 1b11510a
+            common::write_resource(source, Arc::clone(&persistent_content_provider), &resource)
+                .await;
 
         (source, source_manifest_id)
     };
@@ -306,11 +288,8 @@
         resource.content = source_binary_value;
 
         let source_manifest_id =
-<<<<<<< HEAD
-            common::write_resource(source, &persistent_content_provider, &resource).await;
-=======
-            common::write_resource(source, persistent_content_provider, &proc, resource).await;
->>>>>>> 1b11510a
+            common::write_resource(source, Arc::clone(&persistent_content_provider), &resource)
+                .await;
 
         (source, source_manifest_id)
     };
