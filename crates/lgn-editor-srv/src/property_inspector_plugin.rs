--- conflicted
+++ resolved
@@ -2,30 +2,18 @@
 #![allow(unused_imports)]
 #![allow(unused_mut)]
 
-<<<<<<< HEAD
 use lgn_scene_plugin::SceneMessage;
 use lgn_tracing::error;
 use sample_data::offline::GltfLoader;
-use std::{collections::HashMap, str::FromStr, sync::Arc};
-use tokio::sync::{broadcast, Mutex};
-use tonic::{codegen::http::status, Request, Response, Status};
-
-use lgn_app::prelude::*;
-use lgn_editor_proto::property_inspector::{
-    property_inspector_server::{PropertyInspector, PropertyInspectorServer},
-    DeleteArrayElementRequest, DeleteArrayElementResponse, GetAvailableDynTraitsRequest,
-    GetAvailableDynTraitsResponse, GetResourcePropertiesRequest, GetResourcePropertiesResponse,
-    InsertNewArrayElementRequest, InsertNewArrayElementResponse, ReorderArrayElementRequest,
-    ReorderArrayElementResponse, ResourceDescription, ResourceProperty, ResourcePropertyUpdate,
-    UpdateResourcePropertiesRequest, UpdateResourcePropertiesResponse, UpdateSelectionRequest,
-    UpdateSelectionResponse,
-=======
 use std::{
     collections::{BTreeMap, HashMap},
     str::FromStr,
     sync::Arc,
->>>>>>> 59375544
 };
+use tokio::sync::{broadcast, Mutex};
+use tonic::{codegen::http::status, Request, Response, Status};
+
+use lgn_app::prelude::*;
 
 use async_trait::async_trait;
 use editor_srv::{
@@ -58,12 +46,7 @@
     ArrayOperation, LockContext, Transaction, TransactionManager, UpdatePropertyOperation,
 };
 use lgn_ecs::prelude::*;
-use lgn_graphics_data::offline_gltf::GltfFile;
 use lgn_online::server::{Error, Result};
-use lgn_scene_plugin::SceneMessage;
-use sample_data::offline::GltfLoader;
-use tokio::sync::{broadcast, Mutex};
-use tonic::{codegen::http::status, Request, Response, Status};
 
 use crate::editor::EditorEvent;
 
@@ -263,43 +246,18 @@
         let resource_id = parse_resource_id(&request.resource_id.0)
             .map_err(|_err| Error::bad_request("invalid resource id"))?;
 
-<<<<<<< HEAD
         let resource = {
             let mut transaction_manager = self.transaction_manager.lock().await;
             let ctx = LockContext::new(&transaction_manager).await;
             ctx.project
                 .load_resource_untyped(resource_id)
                 .await
-                .map_err(|err| Status::internal(err.to_string()))?
-=======
-        let transaction_manager = self.transaction_manager.lock().await;
-        let mut ctx = LockContext::new(&transaction_manager).await;
-        let handle = match ctx.get_or_load(resource_id).await {
-            Ok(resource) => resource,
-            Err(_) => return Ok(GetPropertiesResponse::Status404),
-        };
-
-        let mut property_bag = if let Some(reflection) = ctx
-            .asset_registry
-            .get_resource_reflection(resource_id.kind, &handle)
-        {
-            collect_properties::<ResourcePropertyCollector>(reflection.as_reflect())
                 .map_err(|err| Error::internal(err.to_string()))?
-        } else {
-            // Return a default bag if there's no reflection
-            ResourceProperty {
-                name: "".into(),
-                ptype: resource_id.kind.as_pretty().into(),
-                json_value: None,
-                attributes: BTreeMap::new(),
-                sub_properties: Vec::new(),
-            }
->>>>>>> 59375544
         };
 
         let mut property_bag =
             collect_properties::<ResourcePropertyCollector>(resource.as_reflect())
-                .map_err(|err| Status::internal(err.to_string()))?;
+                .map_err(|err| Error::internal(err.to_string()))?;
 
         // Add Id property
         property_bag.sub_properties.insert(
@@ -317,7 +275,6 @@
             }),
         );
 
-<<<<<<< HEAD
         let path = {
             let transaction_manager = self.transaction_manager.lock().await;
             let ctx = LockContext::new(&transaction_manager).await;
@@ -328,30 +285,11 @@
                 .to_string()
         };
 
-        Ok(Response::new(GetResourcePropertiesResponse {
-            description: Some(ResourceDescription {
-                id: ResourceTypeAndId::to_string(&resource_id),
-                path,
-                version: 1,
-                r#type: resource_id
-                    .kind
-                    .as_pretty()
-                    .trim_start_matches("offline_")
-                    .into(),
-            }),
-            properties: vec![property_bag],
-        }))
-=======
         Ok(GetPropertiesResponse::Status200(
             ResourceDescriptionProperties {
                 description: ResourceDescription {
                     id: editor_srv::common::ResourceId(ResourceTypeAndId::to_string(&resource_id)),
-                    path: ctx
-                        .project
-                        .resource_name(resource_id)
-                        .await
-                        .unwrap_or_else(|_err| "".into())
-                        .to_string(),
+                    path,
                     version: 1,
                     type_: resource_id
                         .kind
@@ -362,7 +300,6 @@
                 properties: vec![property_bag],
             },
         ))
->>>>>>> 59375544
     }
 
     async fn update_properties(
@@ -379,12 +316,7 @@
 
             // HACK!!!
             // Pre-fill GlftLoader component
-<<<<<<< HEAD
-            /*if let Some(property) = request
-                .property_updates
-=======
-            if let Some(mut property) = updates
->>>>>>> 59375544
+            /*if let Some(mut property) = updates
                 .iter_mut()
                 .find(|update| update.name == "components.[Visual].renderable_geometry")
             {
@@ -448,34 +380,9 @@
                                 serde_json::json!(gltf_loader.models.first().unwrap()).to_string();
                         }
 
-<<<<<<< HEAD
                         if let Ok(entity_handle) = asset_registry.load_async(resource_id).await {
                             if let Some(mut entity) =
                                 asset_registry.edit::<sample_data::offline::Entity>(&entity_handle)
-=======
-                            match ctx.get_or_load(resource_id).await {
-                                Ok(entity_handle) => {
-                                    if let Some(mut entity) = entity_handle
-                                        .instantiate::<sample_data::offline::Entity>(
-                                        &ctx.asset_registry,
-                                    ) {
-                                        entity
-                                            .components
-                                            .retain(|component| !component.is::<GltfLoader>());
-                                        entity.components.push(Box::new(gltf_loader));
-
-                                        entity_handle.apply(entity, &ctx.asset_registry);
-                                    }
-                                }
-                                Err(_) => {
-                                    return Ok(UpdatePropertiesResponse::Status404);
-                                }
-                            };
-
-                            if let Err(_err) = self
-                                .event_sender
-                                .send(EditorEvent::ResourceChanged(vec![resource_id]))
->>>>>>> 59375544
                             {
                                 entity
                                     .components
@@ -564,32 +471,14 @@
 
         let transaction_manager = self.transaction_manager.lock().await;
         let mut ctx = LockContext::new(&transaction_manager).await;
-<<<<<<< HEAD
         let edit = ctx
             .edit_resource(resource_id)
             .await
-            .map_err(|err| Status::internal(err.to_string()))?;
+            .map_err(|err| Error::internal(err.to_string()))?;
 
         //let mut indexed_path = format!("{}[{}]", request.array_path, request.index);
-        let array_prop = find_property(edit.as_reflect(), &request.array_path)
-            .map_err(|err| Status::internal(format!("transaction error {}", err)))?;
-=======
-        let handle = match ctx.get_or_load(resource_id).await {
-            Ok(resource) => resource,
-            Err(_) => return Ok(InsertPropertyArrayItemResponse::Status404),
-        };
-
-        let reflection = ctx
-            .asset_registry
-            .get_resource_reflection(resource_id.kind, &handle)
-            .ok_or_else(|| {
-                Error::internal(format!("Invalid ResourceID format: {}", resource_id))
-            })?;
-
-        //let mut indexed_path = format!("{}[{}]", request.array_path, request.index);
-        let array_prop = find_property(reflection.as_reflect(), &request.body.array_path)
+        let array_prop = find_property(edit.as_reflect(), &request.body.array_path)
             .map_err(|err| Error::internal(format!("transaction error {}", err)))?;
->>>>>>> 59375544
 
         if let TypeDefinition::Array(array_desc) = array_prop.type_def {
             let mut base = array_prop.base;
@@ -613,12 +502,8 @@
                 depth: 0,
             }
             .collect::<ResourcePropertyCollector>()
-<<<<<<< HEAD
-            .map_err(|err| Status::internal(format!("transaction error {}", err)))?
+            .map_err(|err| Error::internal(format!("transaction error {}", err)))?
             .unwrap();
-=======
-            .map_err(|err| Error::internal(format!("transaction error {}", err)))?;
->>>>>>> 59375544
 
             Ok(InsertPropertyArrayItemResponse::Status200(
                 InsertPropertyArrayItem200Response {
