--- conflicted
+++ resolved
@@ -46,12 +46,9 @@
         app.add_plugin(EguiPlugin::new(self.has_window, self.enable_egui));
         app.add_plugin(PickingPlugin::new(self.has_window));
         app.insert_resource(default_meshes);
-<<<<<<< HEAD
+        app.insert_resource(renderer);
         app.init_resource::<DebugDisplay>();
         app.init_resource::<LightSettings>();
-=======
-        app.insert_resource(renderer);
->>>>>>> 384ee3f6
 
         // Pre-Update
         app.add_system_to_stage(CoreStage::PreUpdate, render_pre_update);
