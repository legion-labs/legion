<<<<<<< HEAD
=======
use graphics_api::prelude::*;
>>>>>>> 6ea45b78
use legion_math::Vec3;

use crate::Renderer;

pub struct StaticMeshRenderData {
    pub vertices: Vec<f32>,
}

impl StaticMeshRenderData {
<<<<<<< HEAD
    fn from_vertex_data(vertex_data: &[f32]) -> Self {
=======
    fn from_vertex_data(vertex_data: &[f32], renderer: &Renderer) -> Self {
        let mut vertex_buffers = Vec::with_capacity(renderer.num_render_frames() as usize);
        for _ in 0..renderer.num_render_frames() {
            let vertex_buffer = renderer
                .device_context()
                .create_buffer(&BufferDef::for_staging_vertex_buffer_data(vertex_data))
                .unwrap();
            vertex_buffer
                .copy_to_host_visible_buffer(vertex_data)
                .unwrap();
            vertex_buffers.push(vertex_buffer);
        }

>>>>>>> 6ea45b78
        Self {
            vertices: vertex_data.to_vec(),
        }
    }

    pub fn num_vertices(&self) -> usize {
        self.vertices.len() / 6
    }

    pub fn new_cube(size: f32) -> Self {
        let half_size = size / 2.0;
        #[rustfmt::skip]
        let vertex_data = [
            // +x
            half_size, -half_size, -half_size, 1.0, 0.0, 0.0,
            half_size, half_size, -half_size, 1.0, 0.0, 0.0,
            half_size, half_size, half_size, 1.0, 0.0, 0.0,
            half_size, -half_size, -half_size, 1.0, 0.0, 0.0,
            half_size, half_size, half_size, 1.0, 0.0, 0.0,
            half_size, -half_size, half_size, 1.0, 0.0, 0.0,
            // -x
            -half_size, -half_size, -half_size, -1.0, 0.0, 0.0,
            -half_size, half_size, half_size, -1.0, 0.0, 0.0,
            -half_size, half_size, -half_size, -1.0, 0.0, 0.0,
            -half_size, -half_size, -half_size, -1.0, 0.0, 0.0,
            -half_size, -half_size, half_size, -1.0, 0.0, 0.0,
            -half_size, half_size, half_size, -1.0, 0.0, 0.0,
            // +y
            half_size, half_size, -half_size,   0.0, 1.0, 0.0,
            -half_size, half_size, -half_size,  0.0, 1.0, 0.0,
            half_size, half_size, half_size,  0.0, 1.0, 0.0,
            half_size, half_size, half_size,  0.0, 1.0, 0.0,
            -half_size, half_size, -half_size,  0.0, 1.0, 0.0,
            -half_size, half_size, half_size,  0.0, 1.0, 0.0,
            // -y
            half_size, -half_size, -half_size,  0.0, -1.0, 0.0,
            half_size, -half_size, half_size, 0.0, -1.0, 0.0,
            -half_size, -half_size, -half_size, 0.0, -1.0, 0.0,
            half_size, -half_size, half_size, 0.0, -1.0, 0.0,
            -half_size, -half_size, half_size, 0.0, -1.0, 0.0,
            -half_size, -half_size, -half_size, 0.0, -1.0, 0.0,
            // +z
            half_size, -half_size, half_size, 0.0, 0.0, 1.0,
            half_size, half_size, half_size, 0.0, 0.0, 1.0,
            -half_size, -half_size, half_size, 0.0, 0.0, 1.0,
            -half_size, -half_size, half_size, 0.0, 0.0, 1.0,
            half_size, half_size, half_size, 0.0, 0.0, 1.0,
            -half_size, half_size, half_size, 0.0, 0.0, 1.0,
            // -z
            half_size, -half_size, -half_size, 0.0, 0.0, -1.0,
            -half_size, -half_size, -half_size, 0.0, 0.0, -1.0,
            half_size, half_size, -half_size, 0.0, 0.0, -1.0,
            -half_size, -half_size, -half_size, 0.0, 0.0, -1.0,
            -half_size, half_size, -half_size, 0.0, 0.0, -1.0,
            half_size, half_size, -half_size, 0.0, 0.0, -1.0,
        ];
        Self::from_vertex_data(&vertex_data)
    }

    pub fn new_pyramid(base_size: f32, height: f32) -> Self {
        let half_size = base_size / 2.0;
        let top_y = -half_size + height;

        let top_y_p = Vec3::new(0.0, top_y, 0.0);
        let edge1 = Vec3::new(half_size, -half_size, -half_size) - top_y_p;
        let edge2 = Vec3::new(half_size, -half_size, half_size) - top_y_p;
        let edge3 = Vec3::new(-half_size, -half_size, half_size) - top_y_p;
        let edge4 = Vec3::new(-half_size, -half_size, -half_size) - top_y_p;
        let normal1 = Vec3::cross(edge2, edge1);
        let normal2 = Vec3::cross(edge3, edge2);
        let normal3 = Vec3::cross(edge4, edge3);
        let normal4 = Vec3::cross(edge1, edge4);
        #[rustfmt::skip]
        let vertex_data = [
            // base
            half_size, -half_size, -half_size, 0.0, -1.0, 0.0,
            half_size, -half_size, half_size, 0.0, -1.0, 0.0,
            -half_size, -half_size, -half_size, 0.0, -1.0, 0.0,
            half_size, -half_size, half_size, 0.0, -1.0, 0.0,
            -half_size, -half_size, half_size, 0.0, -1.0, 0.0,
            -half_size, -half_size, -half_size, 0.0, -1.0, 0.0,
            // 1
            half_size, -half_size, -half_size, normal1.x, normal1.y, normal1.z,
            half_size, -half_size, half_size, normal1.x, normal1.y, normal1.z,
            0.0, top_y, 0.0, normal1.x, normal1.y, normal1.z,
            // 2
            half_size, -half_size, half_size, normal2.x, normal2.y, normal2.z,
            -half_size, -half_size, half_size, normal2.x, normal2.y, normal2.z,
            0.0, top_y, 0.0, normal2.x, normal2.y, normal2.z,
            // 3
            -half_size, -half_size, half_size, normal3.x, normal3.y, normal3.z,
            -half_size, -half_size, -half_size, normal3.x, normal3.y, normal3.z,
            0.0, top_y, 0.0, normal3.x, normal3.y, normal3.z,
            // 4
            -half_size, -half_size, -half_size, normal4.x, normal4.y, normal4.z,
            half_size, -half_size, -half_size, normal4.x, normal4.y, normal4.z,
            0.0, top_y, 0.0, normal4.x, normal4.y, normal4.z,
        ];
        Self::from_vertex_data(&vertex_data)
    }

    pub fn new_plane(size: f32) -> Self {
        let half_size = size / 2.0;
        #[rustfmt::skip]
        let vertex_data = [
            -half_size, 0.0, -half_size, 0.0, 1.0, 0.0,
            -half_size, 0.0,  half_size, 0.0, 1.0, 0.0,
             half_size, 0.0, -half_size, 0.0, 1.0, 0.0,
             half_size, 0.0, -half_size, 0.0, 1.0, 0.0,
            -half_size, 0.0,  half_size, 0.0, 1.0, 0.0,
             half_size, 0.0,  half_size, 0.0, 1.0, 0.0,
        ];
        Self::from_vertex_data(&vertex_data)
    }
}<|MERGE_RESOLUTION|>--- conflicted
+++ resolved
@@ -1,7 +1,3 @@
-<<<<<<< HEAD
-=======
-use graphics_api::prelude::*;
->>>>>>> 6ea45b78
 use legion_math::Vec3;
 
 use crate::Renderer;
@@ -11,23 +7,7 @@
 }
 
 impl StaticMeshRenderData {
-<<<<<<< HEAD
     fn from_vertex_data(vertex_data: &[f32]) -> Self {
-=======
-    fn from_vertex_data(vertex_data: &[f32], renderer: &Renderer) -> Self {
-        let mut vertex_buffers = Vec::with_capacity(renderer.num_render_frames() as usize);
-        for _ in 0..renderer.num_render_frames() {
-            let vertex_buffer = renderer
-                .device_context()
-                .create_buffer(&BufferDef::for_staging_vertex_buffer_data(vertex_data))
-                .unwrap();
-            vertex_buffer
-                .copy_to_host_visible_buffer(vertex_data)
-                .unwrap();
-            vertex_buffers.push(vertex_buffer);
-        }
-
->>>>>>> 6ea45b78
         Self {
             vertices: vertex_data.to_vec(),
         }
