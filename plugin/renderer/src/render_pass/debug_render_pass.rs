--- conflicted
+++ resolved
@@ -9,12 +9,8 @@
 use lgn_transform::prelude::Transform;
 
 use crate::{
-<<<<<<< HEAD
     components::{CameraComponent, PickedComponent, RenderSurface, StaticMesh},
     debug_display::{DebugDisplay, DebugPrimitiveType},
-=======
-    components::{ManipulatorComponent, PickedComponent, RenderSurface, StaticMesh},
->>>>>>> 32d82827
     hl_gfx_api::HLCommandBuffer,
     resources::{DefaultMeshId, DefaultMeshes},
     RenderContext, Renderer,
@@ -356,18 +352,13 @@
         render_context: &RenderContext<'_>,
         cmd_buffer: &HLCommandBuffer<'_>,
         render_surface: &mut RenderSurface,
-<<<<<<< HEAD
-        static_meshes: &[(&StaticMesh, &Transform, &PickedComponent)],
-        camera: &CameraComponent,
-=======
         static_meshes: &[(
             &StaticMesh,
             &Transform,
             Option<&PickedComponent>,
             Option<&ManipulatorComponent>,
         )],
-        camera_transform: &Transform,
->>>>>>> 32d82827
+        camera: &CameraComponent,
         default_meshes: &DefaultMeshes,
         debug_display: &mut DebugDisplay,
     ) {
