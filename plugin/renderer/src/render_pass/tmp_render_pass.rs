--- conflicted
+++ resolved
@@ -10,13 +10,8 @@
 
 use crate::{
     components::{
-<<<<<<< HEAD
         CameraComponent, LightComponent, LightSettings, LightType, PickedComponent, RenderSurface,
         StaticMesh,
-=======
-        LightComponent, LightSettings, LightType, ManipulatorComponent, PickedComponent,
-        RenderSurface, StaticMesh,
->>>>>>> 32d82827
     },
     hl_gfx_api::HLCommandBuffer,
     RenderContext, Renderer,
@@ -99,17 +94,12 @@
         render_context: &RenderContext<'_>,
         cmd_buffer: &HLCommandBuffer<'_>,
         render_surface: &mut RenderSurface,
-<<<<<<< HEAD
-        static_meshes: &[(&StaticMesh, Option<&PickedComponent>)],
-        camera: &CameraComponent,
-=======
         static_meshes: &[(
             &StaticMesh,
             Option<&PickedComponent>,
             Option<&ManipulatorComponent>,
         )],
-        camera_transform: &Transform,
->>>>>>> 32d82827
+        camera: &CameraComponent,
         lights: &[(&Transform, &LightComponent)],
         light_settings: &LightSettings,
     ) {
