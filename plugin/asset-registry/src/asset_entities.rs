--- conflicted
+++ resolved
@@ -1,8 +1,7 @@
-<<<<<<< HEAD
 use std::collections::BTreeMap;
 
-use legion_data_runtime::{ResourceId, ResourceType};
-use legion_ecs::prelude::Entity;
+use lgn_data_runtime::{ResourceId, ResourceType};
+use lgn_ecs::prelude::Entity;
 
 #[derive(Default)]
 pub(crate) struct AssetToEntityMap(BTreeMap<(ResourceType, ResourceId), Entity>);
@@ -19,23 +18,4 @@
     ) -> Option<Entity> {
         self.0.insert(asset_id, entity)
     }
-}
-=======
-use std::collections::BTreeMap;
-
-use lgn_data_runtime::ResourceId;
-use lgn_ecs::prelude::Entity;
-
-#[derive(Default)]
-pub(crate) struct AssetToEntityMap(BTreeMap<ResourceId, Entity>);
-
-impl AssetToEntityMap {
-    pub(crate) fn get(&self, asset_id: ResourceId) -> Option<Entity> {
-        self.0.get(&asset_id).copied()
-    }
-
-    pub(crate) fn insert(&mut self, asset_id: ResourceId, entity: Entity) -> Option<Entity> {
-        self.0.insert(asset_id, entity)
-    }
-}
->>>>>>> a9daba27
+}