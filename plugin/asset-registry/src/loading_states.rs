<<<<<<< HEAD
use std::collections::{btree_map::IterMut, BTreeMap};

use legion_data_runtime::{ResourceId, ResourceType};

#[derive(Default)]
pub(crate) struct AssetLoadingStates(BTreeMap<(ResourceType, ResourceId), LoadingState>);

impl AssetLoadingStates {
    pub(crate) fn insert(&mut self, asset_id: (ResourceType, ResourceId), state: LoadingState) {
        self.0.insert(asset_id, state);
    }

    pub(crate) fn iter_mut(&mut self) -> IterMut<'_, (ResourceType, ResourceId), LoadingState> {
        self.0.iter_mut()
    }

    pub(crate) fn get(&self, asset_id: (ResourceType, ResourceId)) -> Option<LoadingState> {
        self.0.get(&asset_id).copied()
    }
}

#[derive(Clone, Copy)]
pub(crate) enum LoadingState {
    Pending,
    Loaded,
    Failed,
}
=======
use std::collections::{btree_map::IterMut, BTreeMap};

use lgn_data_runtime::ResourceId;

#[derive(Default)]
pub(crate) struct AssetLoadingStates(BTreeMap<ResourceId, LoadingState>);

impl AssetLoadingStates {
    pub(crate) fn insert(&mut self, asset_id: ResourceId, state: LoadingState) {
        self.0.insert(asset_id, state);
    }

    pub(crate) fn iter_mut(&mut self) -> IterMut<'_, ResourceId, LoadingState> {
        self.0.iter_mut()
    }

    pub(crate) fn get(&self, asset_id: ResourceId) -> Option<LoadingState> {
        self.0.get(&asset_id).copied()
    }
}

#[derive(Clone, Copy)]
pub(crate) enum LoadingState {
    Pending,
    Loaded,
    Failed,
}
>>>>>>> a9daba27
<|MERGE_RESOLUTION|>--- conflicted
+++ resolved
@@ -1,7 +1,6 @@
-<<<<<<< HEAD
 use std::collections::{btree_map::IterMut, BTreeMap};
 
-use legion_data_runtime::{ResourceId, ResourceType};
+use lgn_data_runtime::{ResourceId, ResourceType};
 
 #[derive(Default)]
 pub(crate) struct AssetLoadingStates(BTreeMap<(ResourceType, ResourceId), LoadingState>);
@@ -25,33 +24,4 @@
     Pending,
     Loaded,
     Failed,
-}
-=======
-use std::collections::{btree_map::IterMut, BTreeMap};
-
-use lgn_data_runtime::ResourceId;
-
-#[derive(Default)]
-pub(crate) struct AssetLoadingStates(BTreeMap<ResourceId, LoadingState>);
-
-impl AssetLoadingStates {
-    pub(crate) fn insert(&mut self, asset_id: ResourceId, state: LoadingState) {
-        self.0.insert(asset_id, state);
-    }
-
-    pub(crate) fn iter_mut(&mut self) -> IterMut<'_, ResourceId, LoadingState> {
-        self.0.iter_mut()
-    }
-
-    pub(crate) fn get(&self, asset_id: ResourceId) -> Option<LoadingState> {
-        self.0.get(&asset_id).copied()
-    }
-}
-
-#[derive(Clone, Copy)]
-pub(crate) enum LoadingState {
-    Pending,
-    Loaded,
-    Failed,
-}
->>>>>>> a9daba27
+}