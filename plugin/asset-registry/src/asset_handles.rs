--- conflicted
+++ resolved
@@ -1,7 +1,6 @@
-<<<<<<< HEAD
 use std::collections::BTreeMap;
 
-use legion_data_runtime::{HandleUntyped, ResourceId, ResourceType};
+use lgn_data_runtime::{HandleUntyped, ResourceId, ResourceType};
 
 #[derive(Default)]
 pub(crate) struct AssetHandles(BTreeMap<(ResourceType, ResourceId), HandleUntyped>);
@@ -14,22 +13,4 @@
     pub(crate) fn insert(&mut self, asset_id: (ResourceType, ResourceId), handle: HandleUntyped) {
         self.0.insert(asset_id, handle);
     }
-}
-=======
-use std::collections::BTreeMap;
-
-use lgn_data_runtime::{HandleUntyped, ResourceId};
-
-#[derive(Default)]
-pub(crate) struct AssetHandles(BTreeMap<ResourceId, HandleUntyped>);
-
-impl AssetHandles {
-    pub(crate) fn get(&self, asset_id: ResourceId) -> Option<&HandleUntyped> {
-        self.0.get(&asset_id)
-    }
-
-    pub(crate) fn insert(&mut self, asset_id: ResourceId, handle: HandleUntyped) {
-        self.0.insert(asset_id, handle);
-    }
-}
->>>>>>> a9daba27
+}