--- conflicted
+++ resolved
@@ -353,14 +353,9 @@
       electron-serve: ^1.1.0
       eslint: ^8.15.0
       eslint-config-prettier: ^8.5.0
-<<<<<<< HEAD
-      eslint-plugin-svelte3: ^3.4.1
-      golden-layout: ^2.5.0
-      google-protobuf: ^3.19.4
-=======
       eslint-plugin-svelte3: ^4.0.0
       google-protobuf: ^3.20.1
->>>>>>> 9a0c5d4f
+      golden-layout: ^2.5.0
       grpc-web: ^1.3.1
       jsdom: ^19.0.0
       long: ^5.2.0
@@ -399,13 +394,9 @@
       '@lgn/web-client': link:../lgn-web-client
       browser-headers: 0.4.1
       color-convert: 2.0.1
-<<<<<<< HEAD
+      google-protobuf: 3.20.1
+      grpc-web: 1.3.1
       golden-layout: 2.5.0
-      google-protobuf: 3.19.4
-=======
-      google-protobuf: 3.20.1
->>>>>>> 9a0c5d4f
-      grpc-web: 1.3.1
       long: 5.2.0
       monaco-editor: 0.33.0
       pnpm: 7.0.1
@@ -431,34 +422,14 @@
       '@types/node': 17.0.32
       '@types/testing-library__jest-dom': 5.14.3
       '@types/uuid': 8.3.4
-<<<<<<< HEAD
-      '@typescript-eslint/eslint-plugin': 5.19.0_6nfnzbei2lspafh6mfbs24gl6i
-      '@typescript-eslint/parser': 5.19.0_jzhokl4shvj5szf5bgr66kln2a
-      autoprefixer: 10.4.4_postcss@8.4.12
-      c8: 7.11.0
-=======
       '@typescript-eslint/eslint-plugin': 5.23.0_c63nfttrfhylg3zmgcxfslaw44
       '@typescript-eslint/parser': 5.23.0_hcfsmds2fshutdssjqluwm76uu
       autoprefixer: 10.4.7_postcss@8.4.13
       c8: 7.11.3
->>>>>>> 9a0c5d4f
       concurrently: 7.1.0
       cross-env: 7.0.3
       electron: 18.2.2
       electron-serve: 1.1.0
-<<<<<<< HEAD
-      eslint: 8.13.0
-      eslint-config-prettier: 8.5.0_eslint@8.13.0
-      eslint-plugin-svelte3: 3.4.1_dlibe5i6mdqr6ijwbd4fluvfsq
-      postcss: 8.4.12
-      postcss-load-config: 3.1.4_postcss@8.4.12
-      prettier: 2.6.2
-      prettier-plugin-svelte: 2.7.0_sqtt6dzjlskmywoml5ykunxlce
-      rimraf: 3.0.2
-      svelte: 3.47.0
-      svelte-check: 2.6.0_rlloedhe4ll5uarz4maqmiwrey
-      svelte-preprocess: 4.10.5_r5jx34o6wh4apnu42b2bjk2ina
-=======
       eslint: 8.15.0
       eslint-config-prettier: 8.5.0_eslint@8.15.0
       eslint-plugin-svelte3: 4.0.0_usjo443ynfgvutifl4ot2fkxzy
@@ -471,7 +442,6 @@
       svelte: 3.48.0
       svelte-check: 2.7.0_lhgjd277matnne4wn224wtgbie
       svelte-preprocess: 4.10.6_j5vltbetf5b3hvn3gkit4y4tee
->>>>>>> 9a0c5d4f
       tailwindcss: 3.0.24
       ts-proto: 1.112.1
       typescript: 4.6.4
@@ -894,80 +864,6 @@
     resolution: {integrity: sha512-7yJPvPV+ESz2IUTPbOL+YkIGyCqOyNIzdguKQuJGnH7bg1WTIifuM21YqokFt/THWh1AkCRn9IgoykTRCBVpzA==}
     engines: {node: '>=6.0.0'}
     hasBin: true
-<<<<<<< HEAD
-    dependencies:
-      '@babel/types': 7.17.0
-    dev: true
-
-  /@babel/plugin-syntax-async-generators/7.8.4_@babel+core@7.17.5:
-    resolution: {integrity: sha512-tycmZxkGfZaxhMRbXlPXuVFpdWlXpir2W4AMhSJgRKzk/eDlIXOhb2LHWoLpDF7TEHylV5zNhykX6KAgHJmTNw==}
-    peerDependencies:
-      '@babel/core': ^7.0.0-0
-    dependencies:
-      '@babel/core': 7.17.5
-      '@babel/helper-plugin-utils': 7.16.7
-    dev: true
-
-  /@babel/plugin-syntax-bigint/7.8.3_@babel+core@7.17.5:
-    resolution: {integrity: sha512-wnTnFlG+YxQm3vDxpGE57Pj0srRU4sHE/mDkt1qv2YJJSeUAec2ma4WLUnUPeKjyrfntVwe/N6dCXpU+zL3Npg==}
-    peerDependencies:
-      '@babel/core': ^7.0.0-0
-    dependencies:
-      '@babel/core': 7.17.5
-      '@babel/helper-plugin-utils': 7.16.7
-    dev: true
-
-  /@babel/plugin-syntax-class-properties/7.12.13_@babel+core@7.17.5:
-    resolution: {integrity: sha512-fm4idjKla0YahUNgFNLCB0qySdsoPiZP3iQE3rky0mBUtMZ23yDJ9SJdg6dXTSDnulOVqiF3Hgr9nbXvXTQZYA==}
-    peerDependencies:
-      '@babel/core': ^7.0.0-0
-    dependencies:
-      '@babel/core': 7.17.5
-      '@babel/helper-plugin-utils': 7.16.7
-    dev: true
-
-  /@babel/plugin-syntax-import-meta/7.10.4_@babel+core@7.17.5:
-    resolution: {integrity: sha512-Yqfm+XDx0+Prh3VSeEQCPU81yC+JWZ2pDPFSS4ZdpfZhp4MkFMaDC1UqseovEKwSUpnIL7+vK+Clp7bfh0iD7g==}
-    peerDependencies:
-      '@babel/core': ^7.0.0-0
-    dependencies:
-      '@babel/core': 7.17.5
-      '@babel/helper-plugin-utils': 7.16.7
-    dev: true
-
-  /@babel/plugin-syntax-json-strings/7.8.3_@babel+core@7.17.5:
-    resolution: {integrity: sha512-lY6kdGpWHvjoe2vk4WrAapEuBR69EMxZl+RoGRhrFGNYVK8mOPAW8VfbT/ZgrFbXlDNiiaxQnAtgVCZ6jv30EA==}
-    peerDependencies:
-      '@babel/core': ^7.0.0-0
-    dependencies:
-      '@babel/core': 7.17.5
-      '@babel/helper-plugin-utils': 7.16.7
-    dev: true
-
-  /@babel/plugin-syntax-logical-assignment-operators/7.10.4_@babel+core@7.17.5:
-    resolution: {integrity: sha512-d8waShlpFDinQ5MtvGU9xDAOzKH47+FFoney2baFIoMr952hKOLp1HR7VszoZvOsV/4+RRszNY7D17ba0te0ig==}
-    peerDependencies:
-      '@babel/core': ^7.0.0-0
-    dependencies:
-      '@babel/core': 7.17.5
-      '@babel/helper-plugin-utils': 7.16.7
-    dev: true
-
-  /@babel/plugin-syntax-nullish-coalescing-operator/7.8.3_@babel+core@7.17.5:
-    resolution: {integrity: sha512-aSff4zPII1u2QD7y+F8oDsz19ew4IGEJg9SVW+bqwpwtfFleiQDMdzA/R+UlWDzfnHFCxxleFT0PMIrR36XLNQ==}
-    peerDependencies:
-      '@babel/core': ^7.0.0-0
-    dependencies:
-      '@babel/core': 7.17.5
-      '@babel/helper-plugin-utils': 7.16.7
-    dev: true
-
-  /@babel/plugin-syntax-numeric-separator/7.10.4_@babel+core@7.17.5:
-    resolution: {integrity: sha512-9H6YdfkcK/uOnY/K7/aA2xpzaAgkQn37yzWUMRK7OaPOqOpGS1+n0H5hxT9AUw9EsSjPW8SVyMJwYRtWs3X3ug==}
-    peerDependencies:
-      '@babel/core': ^7.0.0-0
-=======
->>>>>>> 9a0c5d4f
     dependencies:
       '@babel/types': 7.17.0
     dev: true
@@ -1733,11 +1629,7 @@
   /@types/keyv/3.1.4:
     resolution: {integrity: sha512-BQ5aZNSCpj7D6K2ksrRCTmKRLEpnPvWDiLPfoGyhZ++8YtiK9d/3DBKPJgry359X/P1PfruyYwvnvwFjuEiEIg==}
     dependencies:
-<<<<<<< HEAD
-      '@types/node': 17.0.23
-=======
       '@types/node': 17.0.32
->>>>>>> 9a0c5d4f
 
   /@types/long/4.0.1:
     resolution: {integrity: sha512-5tXH6Bx/kNGd3MgffdmP4dy2Z+G4eaXw0SE81Tq3BNadtnMR5/ySMzX4SLEzHJzSmPNn4HIdpQsBvXMUykr58w==}
@@ -1752,19 +1644,8 @@
       '@types/node': 17.0.32
     dev: true
 
-<<<<<<< HEAD
-  /@types/node/16.11.26:
-    resolution: {integrity: sha512-GZ7bu5A6+4DtG7q9GsoHXy3ALcgeIHP4NnL0Vv2wu0uUB/yQex26v0tf6/na1mm0+bS9Uw+0DFex7aaKr2qawQ==}
-
-  /@types/node/17.0.21:
-    resolution: {integrity: sha512-DBZCJbhII3r90XbQxI8Y9IjjiiOGlZ0Hr32omXIZvwwZ7p4DMMXGrKXVyPfuoBOri9XNtL0UK69jYIBIsRX3QQ==}
-
-  /@types/node/17.0.23:
-    resolution: {integrity: sha512-UxDxWn7dl97rKVeVS61vErvw086aCYhDLyvRQZ5Rk65rZKepaFdm53GeqXaKBuOhED4e9uWq34IC3TdSdJJ2Gw==}
-=======
   /@types/node/16.11.34:
     resolution: {integrity: sha512-UrWGDyLAlQ2Z8bNOGWTsqbP9ZcBeTYBVuTRNxXTztBy5KhWUFI3BaeDWoCP/CzV/EVGgO1NTYzv9ZytBI9GAEw==}
->>>>>>> 9a0c5d4f
 
   /@types/node/17.0.32:
     resolution: {integrity: sha512-eAIcfAvhf/BkHcf4pkLJ7ECpBAhh9kcxRBpip9cTiO+hf+aJrsxYxBeS6OXvOd9WqNAJmavXVpZvY1rBjNsXmw==}
@@ -1784,11 +1665,7 @@
   /@types/responselike/1.0.0:
     resolution: {integrity: sha512-85Y2BjiufFzaMIlvJDvTTB8Fxl2xfLo4HgmHzVBz08w4wDePCTjYw66PdrolO0kzli3yam/YCgRufyo1DdQVTA==}
     dependencies:
-<<<<<<< HEAD
-      '@types/node': 17.0.23
-=======
       '@types/node': 17.0.32
->>>>>>> 9a0c5d4f
 
   /@types/sass/1.43.1:
     resolution: {integrity: sha512-BPdoIt1lfJ6B7rw35ncdwBZrAssjcwzI5LByIrYs+tpXlj/CAkuVdRsgZDdP4lq5EjyWzwxZCqAoFyHKFwp32g==}
@@ -1822,40 +1699,8 @@
     dev: true
     optional: true
 
-<<<<<<< HEAD
-  /@typescript-eslint/eslint-plugin/5.19.0_6nfnzbei2lspafh6mfbs24gl6i:
-    resolution: {integrity: sha512-w59GpFqDYGnWFim9p6TGJz7a3qWeENJuAKCqjGSx+Hq/bwq3RZwXYqy98KIfN85yDqz9mq6QXiY5h0FjGQLyEg==}
-    engines: {node: ^12.22.0 || ^14.17.0 || >=16.0.0}
-    peerDependencies:
-      '@typescript-eslint/parser': ^5.0.0
-      eslint: ^6.0.0 || ^7.0.0 || ^8.0.0
-      typescript: '*'
-    peerDependenciesMeta:
-      typescript:
-        optional: true
-    dependencies:
-      '@typescript-eslint/parser': 5.19.0_jzhokl4shvj5szf5bgr66kln2a
-      '@typescript-eslint/scope-manager': 5.19.0
-      '@typescript-eslint/type-utils': 5.19.0_jzhokl4shvj5szf5bgr66kln2a
-      '@typescript-eslint/utils': 5.19.0_jzhokl4shvj5szf5bgr66kln2a
-      debug: 4.3.4
-      eslint: 8.13.0
-      functional-red-black-tree: 1.0.1
-      ignore: 5.2.0
-      regexpp: 3.2.0
-      semver: 7.3.7
-      tsutils: 3.21.0_typescript@4.6.3
-      typescript: 4.6.3
-    transitivePeerDependencies:
-      - supports-color
-    dev: true
-
-  /@typescript-eslint/eslint-plugin/5.19.0_f34adc8488d2e4f014fe61432d70cbf2:
-    resolution: {integrity: sha512-w59GpFqDYGnWFim9p6TGJz7a3qWeENJuAKCqjGSx+Hq/bwq3RZwXYqy98KIfN85yDqz9mq6QXiY5h0FjGQLyEg==}
-=======
   /@typescript-eslint/eslint-plugin/5.23.0_c63nfttrfhylg3zmgcxfslaw44:
     resolution: {integrity: sha512-hEcSmG4XodSLiAp1uxv/OQSGsDY6QN3TcRU32gANp+19wGE1QQZLRS8/GV58VRUoXhnkuJ3ZxNQ3T6Z6zM59DA==}
->>>>>>> 9a0c5d4f
     engines: {node: ^12.22.0 || ^14.17.0 || >=16.0.0}
     peerDependencies:
       '@typescript-eslint/parser': ^5.0.0
@@ -1901,33 +1746,8 @@
       - supports-color
     dev: true
 
-<<<<<<< HEAD
-  /@typescript-eslint/parser/5.19.0_jzhokl4shvj5szf5bgr66kln2a:
-    resolution: {integrity: sha512-yhktJjMCJX8BSBczh1F/uY8wGRYrBeyn84kH6oyqdIJwTGKmzX5Qiq49LRQ0Jh0LXnWijEziSo6BRqny8nqLVQ==}
-    engines: {node: ^12.22.0 || ^14.17.0 || >=16.0.0}
-    peerDependencies:
-      eslint: ^6.0.0 || ^7.0.0 || ^8.0.0
-      typescript: '*'
-    peerDependenciesMeta:
-      typescript:
-        optional: true
-    dependencies:
-      '@typescript-eslint/scope-manager': 5.19.0
-      '@typescript-eslint/types': 5.19.0
-      '@typescript-eslint/typescript-estree': 5.19.0_typescript@4.6.3
-      debug: 4.3.4
-      eslint: 8.13.0
-      typescript: 4.6.3
-    transitivePeerDependencies:
-      - supports-color
-    dev: true
-
-  /@typescript-eslint/scope-manager/5.19.0:
-    resolution: {integrity: sha512-Fz+VrjLmwq5fbQn5W7cIJZ066HxLMKvDEmf4eu1tZ8O956aoX45jAuBB76miAECMTODyUxH61AQM7q4/GOMQ5g==}
-=======
   /@typescript-eslint/scope-manager/5.23.0:
     resolution: {integrity: sha512-EhjaFELQHCRb5wTwlGsNMvzK9b8Oco4aYNleeDlNuL6qXWDF47ch4EhVNPh8Rdhf9tmqbN4sWDk/8g+Z/J8JVw==}
->>>>>>> 9a0c5d4f
     engines: {node: ^12.22.0 || ^14.17.0 || >=16.0.0}
     dependencies:
       '@typescript-eslint/types': 5.23.0
@@ -1953,32 +1773,8 @@
       - supports-color
     dev: true
 
-<<<<<<< HEAD
-  /@typescript-eslint/type-utils/5.19.0_jzhokl4shvj5szf5bgr66kln2a:
-    resolution: {integrity: sha512-O6XQ4RI4rQcBGshTQAYBUIGsKqrKeuIOz9v8bckXZnSeXjn/1+BDZndHLe10UplQeJLXDNbaZYrAytKNQO2T4Q==}
-    engines: {node: ^12.22.0 || ^14.17.0 || >=16.0.0}
-    peerDependencies:
-      eslint: '*'
-      typescript: '*'
-    peerDependenciesMeta:
-      typescript:
-        optional: true
-    dependencies:
-      '@typescript-eslint/utils': 5.19.0_jzhokl4shvj5szf5bgr66kln2a
-      debug: 4.3.4
-      eslint: 8.13.0
-      tsutils: 3.21.0_typescript@4.6.3
-      typescript: 4.6.3
-    transitivePeerDependencies:
-      - supports-color
-    dev: true
-
-  /@typescript-eslint/types/5.19.0:
-    resolution: {integrity: sha512-zR1ithF4Iyq1wLwkDcT+qFnhs8L5VUtjgac212ftiOP/ZZUOCuuF2DeGiZZGQXGoHA50OreZqLH5NjDcDqn34w==}
-=======
   /@typescript-eslint/types/5.23.0:
     resolution: {integrity: sha512-NfBsV/h4dir/8mJwdZz7JFibaKC3E/QdeMEDJhiAE3/eMkoniZ7MjbEMCGXw6MZnZDMN3G9S0mH/6WUIj91dmw==}
->>>>>>> 9a0c5d4f
     engines: {node: ^12.22.0 || ^14.17.0 || >=16.0.0}
     dev: true
 
@@ -2021,31 +1817,8 @@
       - typescript
     dev: true
 
-<<<<<<< HEAD
-  /@typescript-eslint/utils/5.19.0_jzhokl4shvj5szf5bgr66kln2a:
-    resolution: {integrity: sha512-ZuEckdupXpXamKvFz/Ql8YnePh2ZWcwz7APICzJL985Rp5C2AYcHO62oJzIqNhAMtMK6XvrlBTZeNG8n7gS3lQ==}
-    engines: {node: ^12.22.0 || ^14.17.0 || >=16.0.0}
-    peerDependencies:
-      eslint: ^6.0.0 || ^7.0.0 || ^8.0.0
-    dependencies:
-      '@types/json-schema': 7.0.11
-      '@typescript-eslint/scope-manager': 5.19.0
-      '@typescript-eslint/types': 5.19.0
-      '@typescript-eslint/typescript-estree': 5.19.0_typescript@4.6.3
-      eslint: 8.13.0
-      eslint-scope: 5.1.1
-      eslint-utils: 3.0.0_eslint@8.13.0
-    transitivePeerDependencies:
-      - supports-color
-      - typescript
-    dev: true
-
-  /@typescript-eslint/visitor-keys/5.19.0:
-    resolution: {integrity: sha512-Ym7zZoMDZcAKWsULi2s7UMLREdVQdScPQ/fKWMYefarCztWlHPFVJo8racf8R0Gc8FAEJ2eD4of8As1oFtnQlQ==}
-=======
   /@typescript-eslint/visitor-keys/5.23.0:
     resolution: {integrity: sha512-Vd4mFNchU62sJB8pX19ZSPog05B0Y0CE2UxAZPT5k4iqhRYjPnqyY3woMxCd0++t9OTqkgjST+1ydLBi7e2Fvg==}
->>>>>>> 9a0c5d4f
     engines: {node: ^12.22.0 || ^14.17.0 || >=16.0.0}
     dependencies:
       '@typescript-eslint/types': 5.23.0
@@ -3273,25 +3046,8 @@
       eslint: 8.15.0
     dev: true
 
-<<<<<<< HEAD
-  /eslint-plugin-svelte3/3.4.1_dlibe5i6mdqr6ijwbd4fluvfsq:
-    resolution: {integrity: sha512-7p59WG8qV8L6wLdl4d/c3mdjkgVglQCdv5XOTk/iNPBKXuuV+Q0eFP5Wa6iJd/G2M1qR3BkLPEzaANOqKAZczw==}
-    engines: {node: '>=10'}
-    peerDependencies:
-      eslint: '>=6.0.0'
-      svelte: ^3.2.0
-    dependencies:
-      eslint: 8.13.0
-      svelte: 3.47.0
-    dev: true
-
-  /eslint-plugin-svelte3/3.4.1_eslint@8.13.0+svelte@3.47.0:
-    resolution: {integrity: sha512-7p59WG8qV8L6wLdl4d/c3mdjkgVglQCdv5XOTk/iNPBKXuuV+Q0eFP5Wa6iJd/G2M1qR3BkLPEzaANOqKAZczw==}
-    engines: {node: '>=10'}
-=======
   /eslint-plugin-svelte3/4.0.0_usjo443ynfgvutifl4ot2fkxzy:
     resolution: {integrity: sha512-OIx9lgaNzD02+MDFNLw0GEUbuovNcglg+wnd/UY0fbZmlQSz7GlQiQ1f+yX0XvC07XPcDOnFcichqI3xCwp71g==}
->>>>>>> 9a0c5d4f
     peerDependencies:
       eslint: '>=8.0.0'
       svelte: ^3.2.0
@@ -3734,17 +3490,8 @@
     resolution: {integrity: sha512-uHJgbwAMwNFf5mLst7IWLNg14x1CkeqglJb/K3doi4dw6q2IvAAmM/Y81kevy83wP+Sst+nutFTYOGg3d1lsxg==}
     dev: true
 
-<<<<<<< HEAD
-  /golden-layout/2.5.0:
-    resolution: {integrity: sha512-HmLJLPKgKSMO+48Ro2CO5Hikk7NWQmQU5qJvpKu/PCV1Iw+mGyxRaqDGYKnx0K7DZmZs1Bk3YvWSATajjkNksw==}
-    dev: false
-
-  /google-protobuf/3.19.4:
-    resolution: {integrity: sha512-OIPNCxsG2lkIvf+P5FNfJ/Km95CsXOBecS9ZcAU6m2Rq3svc0Apl9nB3GMDNKfQ9asNv4KjyAqGwPQFrVle3Yg==}
-=======
   /google-protobuf/3.20.1:
     resolution: {integrity: sha512-XMf1+O32FjYIV3CYu6Tuh5PNbfNEU5Xu22X+Xkdb/DUexFlCzhvv7d5Iirm4AOwn8lv4al1YvIhzGrg2j9Zfzw==}
->>>>>>> 9a0c5d4f
     dev: false
 
   /got/9.6.0:
