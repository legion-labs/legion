--- conflicted
+++ resolved
@@ -104,11 +104,7 @@
   }
 
   .content-wrapper {
-<<<<<<< HEAD
-    @apply h-[calc(100vh-3.5rem)] w-full;
-=======
-    @apply h-[calc(100vh-1.75rem)] w-full overflow-auto;
->>>>>>> 24968dfa
+    @apply h-[calc(100vh-3.5rem)] w-full overflow-auto;
   }
 
   .content {
