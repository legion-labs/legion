--- conflicted
+++ resolved
@@ -78,16 +78,6 @@
     let _telemetry_guard = TelemetrySystemGuard::new(None);
     let _telemetry_thread_guard = TelemetryThreadGuard::new();
     let config = Config::new_from_environment()?;
-<<<<<<< HEAD
-    let builder =
-        tauri::Builder::default()
-            .manage(config)
-            .invoke_handler(tauri::generate_handler![
-                initialize_stream,
-                on_video_close,
-                on_video_chunk_received
-            ]);
-=======
     let grpc_client = GRPCClient::new(Uri::from_str(&config.server_addr)?);
     let streamer_client = Mutex::new(StreamerClient::new(grpc_client.clone()));
     let editor_client = Mutex::new(EditorClient::new(grpc_client));
@@ -95,8 +85,7 @@
         .manage(config)
         .manage(streamer_client)
         .manage(editor_client)
-        .invoke_handler(tauri::generate_handler![initialize_stream]);
->>>>>>> cc3fb0ac
+        .invoke_handler(tauri::generate_handler![initialize_stream, on_video_close, on_video_chunk_received]);
 
     App::new()
         .insert_non_send_resource(TauriPluginSettings::new(builder))
