<template>
  <div class="video-content d-flex">
    <video id="video"></video>
  </div>
</template>

<!-- Add "scoped" attribute to limit CSS to this component only -->
<style scoped>
.video-content {
  cursor: pointer;
  position: relative;
  height: 100%;
  background: url("~assets/images/disconnected.png") center center no-repeat;
  background-color: black;
  background-size: 20%;
  background: linear-gradient(
    180deg,
    rgba(48, 48, 48, 1) 0%,
    rgba(0, 0, 0, 1) 100%
  );
}

video {
  position: absolute;
  top: 50%;
  transform: translateY(-50%);
  left: 0;
  right: 0;
  bottom: 0;
  width: auto;
  height: auto;
  margin-left: auto;
  margin-right: auto;
  max-width: 100%;
  max-height: 100%;
  object-fit: fill;
}
</style>

<script scoped>
import { invoke } from "@tauri-apps/api/tauri";
import { initialize_stream, search_resources } from "~/modules/api";

function addListener(obj, name, func, ctx) {
  const newFunc = ctx ? func.bind(ctx) : func;
  obj.addEventListener(name, newFunc);

  return [obj, name, newFunc];
}

function removeListeners(listeners) {
  for (const listener of listeners)
    listener[0].removeEventListener(listener[1], listener[2]);
}

class VideoPlayer {
  constructor(element, onFatal) {
    this.element = element;
    this.onFatal = onFatal;
    this.videoSource = null;
    this.mediaSource = null;
    this.waitingForKeyFrame = true;
    this.listeners = [];
    this.queue = [];
  }

  _submit() {
    if (
      this.queue.length > 0 &&
      this.videoSource &&
      !this.videoSource.updating
    ) {
      try {
        const frame = this.queue.shift();
        this.videoSource.appendBuffer(frame);
      } catch (error) {
        console.warn(error);
        this.destroy();
        this.onFatal();
      }
    }
  }

  _init() {
    this.mediaSource = new MediaSource();
    this.element.src = URL.createObjectURL(this.mediaSource);
    this.element.load();

    this.listeners.push(
      addListener(this.element, "error", () => {
        console.error(this.element.error.message);
      })
    );

    this.listeners.push(
      addListener(this.mediaSource, "sourceopen", () => {
        this.videoSource = this.mediaSource.addSourceBuffer(
          'video/mp4; codecs="avc1.640C34";'
        );
        this.listeners.push(
          addListener(this.videoSource, "update", this._submit, this)
        );
        this.element.play();
      })
    );
  }

  _reinit() {
    this.destroy();
    this._init();
  }

  destroy() {
    invoke( 'on_video_close' );
    this.waitingForKeyFrame = true;
    this.element.pause();

    removeListeners(this.listeners);
    this.listeners = [];

    if (this.mediaSource) {
      if (this.videoSource) {
        this.mediaSource.removeSourceBuffer(this.videoSource);
        this.videoSource = null;
      }

      this.mediaSource.endOfStream();
      URL.revokeObjectURL(this.element.src);
      this.mediaSource = null;
    }
  }

  push(data) {
    const chunk = new Uint8Array(data);
    const header_payload_len = chunk[1] * 256 + chunk[0];
    const bin_header = chunk.slice(2, 2 + header_payload_len);
    const header = new TextDecoder().decode(bin_header);
<<<<<<< HEAD
    invoke( 'on_video_chunk_received', { 'chunkHeader' : header } );
    const frame = chunk.slice(2+header_payload_len);
=======
    const frame = chunk.slice(2 + header_payload_len);
>>>>>>> 2a5425bf

    if (frame[4] === 0x66) {
      this._reinit();
      this.waitingForKeyFrame = false;
    }

    if (!this.waitingForKeyFrame) {
      this.queue.push(frame);
      this._submit();
    }
  }
}

function debounce(func, wait, immediate) {
  var timeout;

  return function () {
    var context = this,
      args = arguments;
    var later = function () {
      timeout = null;
      if (!immediate) func.apply(context, args);
    };
    var callNow = immediate && !timeout;
    clearTimeout(timeout);
    timeout = setTimeout(later, wait);
    if (callNow) func.apply(context, args);
  };
}

export default {
  name: "Video",
  props: {
    hue: Number,
    speed: Number,
  },
  mounted() {
    search_resources().then(console.log);
    const videoElement = document.getElementById("video");
    const videoPlayer = new VideoPlayer(videoElement, () => {});
    var pc = null;
    this.video_channel = null;
    this.control_channel = null;

    videoElement.parentElement.onclick = () => {
      console.log("Initializing WebRTC...");

      if (this.video_channel != null) {
        this.video_channel.close();
        this.video_channel = null;
      }

      if (this.control_channel != null) {
        this.control_channel.close();
        this.control_channel = null;
      }

      if (pc !== null) {
        pc.close();
        pc = null;
      }

      pc = new RTCPeerConnection({
        urls: [{ url: "stun:stun.l.google.com:19302" }],
      });

      pc.onnegotiationneeded = async () => {
        pc.setLocalDescription(await pc.createOffer());
      };

      pc.onicecandidate = async (iceEvent) => {
        console.log(iceEvent);

        if (iceEvent.candidate === null) {
          pc.setRemoteDescription(await initialize_stream(pc.localDescription));
        }
      };

      this.video_channel = pc.createDataChannel("video");
      this.control_channel = pc.createDataChannel("control");

      const observer = new ResizeObserver(
        debounce(async () => {
          console.log(
            "Sending resize event (",
            videoElement.parentElement.offsetWidth,
            videoElement.parentElement.offsetHeight,
            ")."
          );

          this.video_channel.send(
            JSON.stringify({
              event: "resize",
              width: videoElement.parentElement.offsetWidth,
              height: videoElement.parentElement.offsetHeight,
            })
          );
        }, 250)
      );

      this.video_channel.onerror = async (error) => {
        console.log(error.error);
      };
      this.video_channel.onopen = async () => {
        console.log("Video channel is now open.");
        observer.observe(videoElement.parentElement);
      };
      this.video_channel.onclose = async () => {
        console.log("Video channel is now closed.");
        observer.disconnect();
      };
      this.video_channel.onmessage = async (msg) => {
        videoPlayer.push(msg.data);
      };
      this.video_channel.ondatachannel = async (evt) => {
        console.log("video data channel: ", evt);
      };
      this.control_channel.onopen = async (evt) => {
        console.log("Control channel is now open: ", evt);
      };
      this.control_channel.onclose = async (evt) => {
        console.log("Control channel is now closed: ", evt);
      };
      this.control_channel.ondatachannel = async (evt) => {
        console.log("control data channel: ", evt);
      };
      this.control_channel.onmessage = async (msg) => {};
    };
  },
  watch: {
    hue(hue) {
      if (this.video_channel != null) {
        this.video_channel.send(
          JSON.stringify({
            event: "hue",
            hue: hue / 360,
          })
        );
      }
    },
    speed(speed) {
      if (this.video_channel != null) {
        this.video_channel.send(
          JSON.stringify({
            event: "speed",
            speed: speed,
          })
        );
      }
    },
  },
};
</script><|MERGE_RESOLUTION|>--- conflicted
+++ resolved
@@ -135,12 +135,8 @@
     const header_payload_len = chunk[1] * 256 + chunk[0];
     const bin_header = chunk.slice(2, 2 + header_payload_len);
     const header = new TextDecoder().decode(bin_header);
-<<<<<<< HEAD
     invoke( 'on_video_chunk_received', { 'chunkHeader' : header } );
-    const frame = chunk.slice(2+header_payload_len);
-=======
     const frame = chunk.slice(2 + header_payload_len);
->>>>>>> 2a5425bf
 
     if (frame[4] === 0x66) {
       this._reinit();
